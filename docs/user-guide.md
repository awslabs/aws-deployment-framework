--- conflicted
+++ resolved
@@ -38,10 +38,7 @@
     type: github-cloudformation
     regions: [ eu-west-1, eu-central-1 ]
     action: replace_on_failure
-<<<<<<< HEAD
     contains_transform: true
-=======
->>>>>>> 66190a65
     params:
       - SourceAccountId: 8888877777777
       - NotificationEndpoint: channel1
@@ -57,7 +54,6 @@
 In this second example, we have defined a channel named `channel1` as the *NotificationEndpoint*. By doing this we will have events from this pipeline reported into the Slack channel named *channel`*. In order for this functionality to work as expected please see [Integrating Slack](./admin-guide/integrating-slack).
 
 By default, the above pipelines will use a method of creating a change set and then executing the change set in two actions. Another top level option is to specify `action: replace_on_failure` on a specific pipeline. This changes the pipeline to no longer create a change set and then execute it but rather if the stack exists and is in a failed state *(reported as ROLLBACK_COMPLETE, ROLLBACK_FAILED, CREATE_FAILED, DELETE_FAILED, or UPDATE_ROLLBACK_FAILED)*, AWS CloudFormation deletes the stack and then creates a new stack. If the stack isn't in a failed state, AWS CloudFormation updates it. Use this action to automatically replace failed stacks without recovering or troubleshooting them. *You would typically choose this mode for testing.* You can use any of the action types such as *create_update* defined [here](https://docs.aws.amazon.com/AWSCloudFormation/latest/UserGuide/continuous-delivery-codepipeline-action-reference.html).
-<<<<<<< HEAD
 
 You can also run pipelines on a specific schedule, this is common for pipelines that produce some sort of output on a regular basis. For example, creating a new [AMI each week](https://docs.aws.amazon.com/AWSEC2/latest/UserGuide/creating-an-ami-ebs.html). To do this specify the cron expression as the input for the *ScheduleExpression* parameter within the pipeline of your choice. You can choose between a *rate* expression or *cron* expression, [read more](https://docs.aws.amazon.com/AmazonCloudWatch/latest/events/ScheduledEvents.html).
 
@@ -73,8 +69,6 @@
 ```
 
 If the template that is being deployed contains a Transform, such as a Serverless Transform it needs to be packaged and uploaded to S3 in every region where it will need to be deployed. This can be achieved by setting the `contains_transform: true` parameter and updating the buildspec for your pipeline to call the `bash adf-build/helpers/package_transform.sh` script. This script will package your lambda to each region and generate a region specific template.yml for the pipeline deploy stages.
-=======
->>>>>>> 66190a65
 
 If you decide you no longer require a specific pipeline you can remove it from the deployment_map.yml file and commit those changes back to the *aws-deployment-framework-pipelines* repository *(on the deployment account)* in order for it to be cleaned up. The resources that were created as outputs from this pipeline will **not** be removed by this process.
 
@@ -202,7 +196,9 @@
 
 ### Parameter Injection
 
-Parameter injection solves problems that occur with Cross Account parameter access. This concept allows you to use your Deployment Account as the central location for all parameters throughout your Organization. Firstly, You store these in SSM Parameter Parameter store on the Deployment Account *(in the region you specific in adfconfig.yml)*. Then in your *global.json* or *account-name.json* you can do the the following:
+Parameter injection solves problems that occur with Cross Account parameter access. This concept allows the resolution of values directly from SSM Parameter Store within the Deployment account into Parameter files *(eg global.json, account-name.json)* and also importing of exported values from CloudFormation stacks across accounts and regions.
+
+If you wish to resolve values from Parameter Store on the Deployment Account directly into your parameter files you can do the the following:
 
 ```json
 {
@@ -217,6 +213,18 @@
 When you use the special keyword **"resolve:"**, the value in the specified path will be fetched from Parameter Store on the deployment account during the CodeBuild Containers execution and populated into the parameter file for each account you have defined. If you plan on using any sensitive data, ensure you are using the [NoEcho](https://docs.aws.amazon.com/AWSCloudFormation/latest/UserGuide/parameters-section-structure.html) property to ensure it is kept out of the console and logs. Resolving parameters across regions is also possible using the notation of *resolve:region:/my/path/to/value*. This allows you to fetch values from the deployment account in other regions other than the main deployment region.
 
 To highlight an example of how Parameter Injection can work well, think of the following scenario: You have some value that you wish to rotate on a monthly bases. You have some automation in place that updates the value of a Parameter store parameter to add in this new value. Each time this pipeline runs it will check for that value and update the resources accordingly, effectively detaching the parameters from the pipeline itself.
+
+Parameter injection is also useful for importing exported values from CloudFormation stacks in other accounts or regions. Using the special **"import"** syntax you can access these values directly into your parameter files.
+
+```json
+{
+    "Parameters": {
+        "BucketInLoggingAccount": "import:123456789101:eu-west-1:stack_name:export_key"
+    }
+}
+```
+
+In the above example *123456789101* is the AWS Account Id in which we want to pull a value from, *eu-west-1* is the region, stack_name is the CloudFormation stack name and *export_key* is the output key name *(not export name)*.
 
 ### Nested Stacks
 
