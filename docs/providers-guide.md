--- conflicted
+++ resolved
@@ -288,20 +288,6 @@
   properties block. If both are supplied, the pipeline generator will throw
   an error instead.
 - *spec_filename* *(String)* default: `buildspec.yml`.
-<<<<<<< HEAD
-  - If you wish to pass in a custom Buildspec file that is within the
-  repository. This is useful for custom deploy type actions where CodeBuild
-  will perform the execution of the commands. Path is relational to the
-  root of the repository, so `build/buidlspec.yml` refers to the
-  `buildspec.yml` stored in the `build` directory of the repository.
-  - In case CodeBuild is used as a deployment provider, the default BuildSpec
-  file name is `deployspec.yml` instead. In case you would like to test
-  a given environment using CodeBuild, you can rename it to `testspec.yml`
-  or something similar using this property.
-  - **Note:** Either specify the `spec_inline` or the `spec_filename` in the
-  properties block. If both are supplied, the pipeline generator will throw
-  an error instead.
-=======
   > If you wish to pass in a custom Buildspec file that is within the
   > repository. This is useful for custom deploy type actions where CodeBuild
   > will perform the execution of the commands. Path is relational to the
@@ -416,7 +402,6 @@
 8. You should be allowed to use VPCs in CodeBuild once the
    `aws-deployment-framework-bootstrap` pipeline finished deploying your
    changes.
->>>>>>> 96ac4c22
 
 ### Jenkins
 
