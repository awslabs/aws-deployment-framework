--- conflicted
+++ resolved
@@ -230,7 +230,7 @@
   > pipeline to consume a custom image if required.
   > Along with `repository_arn`, we also support a `tag` key which can be used
   > to define which image should be used (defaults to `latest`).
-<<<<<<< HEAD
+  > An example of this setup is provided [here](https://github.com/awslabs/aws-deployment-framework/blob/master/docs/user-guide.md#custom-build-images).
   > 
   > Image can also take an object that contains a reference to a
   > public docker hub image with a prefix of `docker-hub://`, such as
@@ -239,11 +239,6 @@
   > Along with the docker hub image name, we also support using a tag which can
   > be provided after the docker hub image name such as `docker-hub://bitnami/mongodb:3.6.23`
   > in order to define which image should be used (defaults to `latest`).
-  > 
-  > 
-=======
-  > An example of this setup is provided [here](https://github.com/awslabs/aws-deployment-framework/blob/master/docs/user-guide.md#custom-build-images).
->>>>>>> 881a23ff
 - *size* *(String)* **(small|medium|large)** - default: `small`.
   > The Compute type to use for the build, types can be found
   > [here](https://docs.aws.amazon.com/codebuild/latest/userguide/build-env-ref-compute-types.html).
