--- conflicted
+++ resolved
@@ -214,7 +214,6 @@
     `master` instead. We recommend configuring the main scm branch name to
     `main`. As new repositories will most likely use this branch name as their
     default branch.
-<<<<<<< HEAD
 - `deployment-maps` tracks all source code management configuration.
   - **allow-empty-target** allows you to configure deployment maps with empty
     targets.
@@ -226,7 +225,6 @@
       temporarily).
     - target AWS Accounts by tag with no AWS Accounts having that tag assigned
       (yet).
-=======
 - `org` configures settings in case of staged multi-organization ADF deployments.
   - `stage` defines the AWS Organization stage in case of staged multi-
     organization ADF deployments. This is an optional setting. In enterprise-
@@ -238,7 +236,6 @@
     org-specific deployments; without hardcoding the AWS Organization stage in
     your buildspec. If this variable is not set, the SSM parameter
     `/adf/org/stage` defaults to "none".
->>>>>>> d8087374
 
 ## Accounts
 
