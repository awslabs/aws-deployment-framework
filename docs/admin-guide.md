--- conflicted
+++ resolved
@@ -61,19 +61,12 @@
       action: safe
   protected:  # Optional
     - ou-123
-<<<<<<< HEAD
-  scp:  # Service Control Policy
-    keep-default-scp: enabled  # Optional
-  scm:  # Source Control Management
-    auto-create-repositories: enabled  # Optional
-    default-scm-branch: master         # Optional
-=======
+
   scp: # Service Control Policy
     keep-default-scp: enabled # Optional
   scm: # Source Control Management
     auto-create-repositories: enabled # Optional
     default-scm-branch: main          # Optional
->>>>>>> d79c060d
 ```
 
 In the above example the properties are categorized into `roles`, `regions`,
