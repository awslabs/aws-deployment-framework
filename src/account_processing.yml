--- conflicted
+++ resolved
@@ -140,12 +140,6 @@
     Type: 'AWS::Serverless::Function'
     Properties:
       Handler: process_account_files.lambda_handler
-<<<<<<< HEAD
-=======
-      CodeUri: lambda_codebase/account_processing
-      Layers:
-        - !Ref LambdaLayer
->>>>>>> c0f60a2f
       Description: "ADF Lambda Function - Account File Processing"
       Environment:
         Variables:
@@ -190,12 +184,6 @@
     Type: 'AWS::Serverless::Function'
     Properties:
       Handler: configure_account_alias.lambda_handler
-<<<<<<< HEAD
-=======
-      CodeUri: lambda_codebase/account_processing
-      Layers:
-        - !Ref LambdaLayer
->>>>>>> c0f60a2f
       Description: "ADF Lambda Function - Account Alias Configuration"
       Environment:
         Variables:
@@ -231,14 +219,7 @@
     Type: 'AWS::Serverless::Function'
     Properties:
       Handler: configure_account_tags.lambda_handler
-<<<<<<< HEAD
       Description: "ADF Lambda Function - Account OU Configuration"
-=======
-      CodeUri: lambda_codebase/account_processing
-      Layers:
-        - !Ref LambdaLayer
-      Description: "ADF Lambda Function - Account Tag Configuration"
->>>>>>> c0f60a2f
       Environment:
         Variables:
           MASTER_ACCOUNT_ID: !Ref AWS::AccountId
@@ -251,12 +232,6 @@
     Type: 'AWS::Serverless::Function'
     Properties:
       Handler: configure_account_ou.lambda_handler
-<<<<<<< HEAD
-=======
-      CodeUri: lambda_codebase/account_processing
-      Layers:
-        - !Ref LambdaLayer
->>>>>>> c0f60a2f
       Description: "ADF Lambda Function - Account OU Configuration"
       Environment:
         Variables:
@@ -293,11 +268,6 @@
     Properties:
       Handler: get_account_regions.lambda_handler
       CodeUri: lambda_codebase/account_processing
-<<<<<<< HEAD
-=======
-      Layers:
-        - !Ref LambdaLayer
->>>>>>> c0f60a2f
       Description: "ADF Lambda Function - Get Default Regions for an account"
       Environment:
         Variables:
@@ -324,12 +294,6 @@
     Type: 'AWS::Serverless::Function'
     Properties:
       Handler: delete_default_vpc.lambda_handler
-<<<<<<< HEAD
-=======
-      CodeUri: lambda_codebase/account_processing
-      Layers:
-        - !Ref LambdaLayer
->>>>>>> c0f60a2f
       Description: "ADF Lambda Function - Delete the default vpc for a region"
       Environment:
         Variables:
@@ -356,12 +320,6 @@
     Type: 'AWS::Serverless::Function'
     Properties:
       Handler: create_account.lambda_handler
-<<<<<<< HEAD
-=======
-      CodeUri: lambda_codebase/account_processing
-      Layers:
-        - !Ref LambdaLayer
->>>>>>> c0f60a2f
       Description: "ADF Lambda Function - Create an account"
       Environment:
         Variables:
@@ -398,12 +356,6 @@
     Type: 'AWS::Serverless::Function'
     Properties:
       Handler: register_account_for_support.lambda_handler
-<<<<<<< HEAD
-=======
-      CodeUri: lambda_codebase/account_processing
-      Layers:
-        - !Ref LambdaLayer
->>>>>>> c0f60a2f
       Description: "ADF Lambda Function - Registers an account for enterprise support"
       Environment:
         Variables:
