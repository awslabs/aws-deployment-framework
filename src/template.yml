# // Copyright 2020 Amazon.com, Inc. or its affiliates. All Rights Reserved.
# // SPDX-License-Identifier: Apache-2.0

AWSTemplateFormatVersion: "2010-09-09"
Transform: "AWS::Serverless-2016-10-31"
Description: ADF CloudFormation Initial Base Stack for the Master Account in the us-east-1 region.
Metadata:
  AWS::ServerlessRepo::Application:
    Name: aws-deployment-framework
    Description: The AWS Deployment Framework (ADF) is an extensive and flexible framework to manage and deploy resources across multiple AWS accounts and regions based on AWS Organizations.
    Author: AWS ADF Builders Team
    SpdxLicenseId: Apache-2.0
    LicenseUrl: ../LICENSE.txt
    ReadmeUrl: ../docs/serverless-application-repo.md
    Labels:
      ["adf", "aws-deployment-framework", "multi-account", "cicd", "devops"]
    HomePageUrl: https://github.com/awslabs/aws-deployment-framework
    SemanticVersion: 3.1.2
    SourceCodeUrl: https://github.com/awslabs/aws-deployment-framework
Mappings:
  Metadata:
    ADF:
      Version: 3.1.2
Parameters:
  CrossAccountAccessRoleName:
    Type: String
    Default: OrganizationAccountAccessRole
  MainNotificationEndpoint:
    Type: String
    Default: ""
    Description: "Example -> jon@smith.com"
  DeploymentAccountName:
    Type: String
    Default: ""
    Description: "The name of the new or existing deployment account"
  DeploymentAccountEmailAddress:
    Type: String
    Default: ""
    Description: "The email address for the new or existing deployment account"
  DeploymentAccountAlias:
    Type: String
    Default: ""
    Description: "(Optional) Example -> companyname-deployment (must be globally unique)"
  DeploymentAccountId:
    Type: String
    Default: ""
    Description: "Example -> 123456789101 (Only required if you have an existing AWS Account that you wish to use as the deployment account.)"
  DeploymentAccountMainRegion:
    Type: String
    Default: ""
    Description: "Example -> us-east-1, us-gov-west-1, eu-west-1"
  DeploymentAccountTargetRegions:
    Type: CommaDelimitedList
    Default: ""
    Description: "(Optional) Example -> us-east-1, us-west-1, eu-west-3"
  ProtectedOUs:
    Description: "(Optional) Example -> ou-123,ou-234"
    Type: CommaDelimitedList
    Default: ""
Resources:
  BootstrapTemplatesBucketPolicy:
    Type: AWS::S3::BucketPolicy
    Properties:
      Bucket: !Ref "BootstrapTemplatesBucket"
      PolicyDocument:
        Statement:
          - Action:
              - s3:Get*
              - s3:PutReplicationConfiguration
              - s3:List*
            Effect: Allow
            Condition:
              StringEquals:
                aws:PrincipalOrgID: !GetAtt Organization.OrganizationId
            Resource:
<<<<<<< HEAD
              - !GetAtt BootstrapTemplatesBucket.Arn
              - !Sub "${BootstrapTemplatesBucket.Arn}/*"
=======
              - !Sub arn:${AWS::Partition}:s3:::${BootstrapTemplatesBucket}
              - !Sub arn:${AWS::Partition}:s3:::${BootstrapTemplatesBucket}/*
>>>>>>> 881a23ff
            Principal:
              AWS: "*"
          - Action:
              - s3:PutObject*
            Effect: Allow
            Resource:
<<<<<<< HEAD
              - !GetAtt BootstrapTemplatesBucket.Arn
              - !Sub "${BootstrapTemplatesBucket.Arn}/*"
=======
              - !Sub arn:${AWS::Partition}:s3:::${BootstrapTemplatesBucket}
              - !Sub arn:${AWS::Partition}:s3:::${BootstrapTemplatesBucket}/*
>>>>>>> 881a23ff
            Principal:
              AWS: !Ref AWS::AccountId
  BootstrapArtifactStorageBucket:
    DeletionPolicy: Retain
    UpdateReplacePolicy: Retain
    Type: AWS::S3::Bucket
    Properties:
      AccessControl: BucketOwnerFullControl
      BucketEncryption:
        ServerSideEncryptionConfiguration:
          - ServerSideEncryptionByDefault:
              SSEAlgorithm: AES256
      VersioningConfiguration:
        Status: Enabled
      PublicAccessBlockConfiguration:
        BlockPublicAcls: true
        BlockPublicPolicy: true
        IgnorePublicAcls: true
        RestrictPublicBuckets: true
  BootstrapTemplatesBucket:
    Type: "AWS::S3::Bucket"
    DeletionPolicy: Retain
    UpdateReplacePolicy: Retain
    Properties:
      AccessControl: BucketOwnerFullControl
      BucketEncryption:
        ServerSideEncryptionConfiguration:
          - ServerSideEncryptionByDefault:
              SSEAlgorithm: AES256
      VersioningConfiguration:
        Status: Enabled
      PublicAccessBlockConfiguration:
        BlockPublicAcls: true
        BlockPublicPolicy: true
        IgnorePublicAcls: true
        RestrictPublicBuckets: true
  LambdaLayerVersion:
    Type: "AWS::Serverless::LayerVersion"
    Properties:
      ContentUri: "./lambda_codebase/initial_commit/bootstrap_repository/adf-build/shared/"
      CompatibleRuntimes:
        - python3.7
        - python3.8
      Description: "Shared Lambda Layer between master and deployment account"
      LayerName: shared_layer
  LambdaLayerVersionPermission:
    Type: "AWS::Lambda::LayerVersionPermission"
    Properties:
      Action: lambda:GetLayerVersion
      LayerVersionArn: !Ref LambdaLayerVersion
      OrganizationId: !GetAtt Organization.OrganizationId
      Principal: "*"
  LambdaRole:
    Type: "AWS::IAM::Role"
    Properties:
      AssumeRolePolicyDocument:
        Version: "2012-10-17"
        Statement:
          - Effect: "Allow"
            Principal:
              Service:
                - "states.amazonaws.com"
                - "lambda.amazonaws.com"
            Action:
              - "sts:AssumeRole"
  LambdaPolicy:
    Type: "AWS::IAM::ManagedPolicy"
    Properties:
      Description: "Policy to allow Lambda to perform actions"
      PolicyDocument:
        Version: "2012-10-17"
        Statement:
          - Effect: "Allow"
            Action:
              - "sts:AssumeRole"
              - "lambda:GetLayerVersion"
              - "logs:CreateLogGroup"
              - "logs:CreateLogStream"
              - "logs:PutLogEvents"
              - "organizations:DescribeOrganizationalUnit"
              - "organizations:ListParents"
              - "cloudformation:*"
              - "iam:GetRole"
              - "iam:PassRole"
              - "iam:CreateRole"
              - "iam:PutRolePolicy"
              - "organizations:DescribeOrganization"
              - "organizations:DescribeAccount"
              - "ssm:*"
              - "states:StartExecution"
            Resource: "*"
          - Effect: "Allow"
            Action: "s3:ListBucket"
            Resource: !GetAtt BootstrapTemplatesBucket.Arn
          - Effect: "Allow"
            Action: "s3:GetObject"
<<<<<<< HEAD
            Resource:
              !Sub "${BootstrapTemplatesBucket.Arn}/*"
=======
            Resource: !Join
              - ""
              - - !GetAtt BootstrapTemplatesBucket.Arn
                - "/*"
>>>>>>> 881a23ff
      Roles:
        - !Ref LambdaRole
  StackWaiterFunction:
    Type: "AWS::Serverless::Function"
    Properties:
      Handler: wait_until_complete.lambda_handler
      CodeUri: lambda_codebase/
      Layers:
        - !Ref LambdaLayerVersion
      Description: "ADF Lambda Function - StackWaiterFunction"
      Environment:
        Variables:
          S3_BUCKET_NAME: !Ref BootstrapTemplatesBucket
          TERMINATION_PROTECTION: false
          MASTER_ACCOUNT_ID: !Ref AWS::AccountId
          ORGANIZATION_ID: !GetAtt Organization.OrganizationId
          ADF_VERSION: !FindInMap ["Metadata", "ADF", "Version"]
          ADF_LOG_LEVEL: INFO
      FunctionName: StackWaiter
      Role: !GetAtt LambdaRole.Arn
      Runtime: python3.8
      Timeout: 300
  DetermineEventFunction:
    Type: "AWS::Serverless::Function"
    Properties:
      Handler: determine_event.lambda_handler
      CodeUri: lambda_codebase/
      Layers:
        - !Ref LambdaLayerVersion
      Description: "ADF Lambda Function - DetermineEvent"
      Environment:
        Variables:
          S3_BUCKET_NAME: !Ref BootstrapTemplatesBucket
          TERMINATION_PROTECTION: false
          DEPLOYMENT_ACCOUNT_BUCKET: !GetAtt SharedModulesBucketName.Value
          MASTER_ACCOUNT_ID: !Ref AWS::AccountId
          ORGANIZATION_ID: !GetAtt Organization.OrganizationId
          ADF_VERSION: !FindInMap ["Metadata", "ADF", "Version"]
          ADF_LOG_LEVEL: INFO
      FunctionName: DetermineEventFunction
      Role: !GetAtt LambdaRole.Arn
      Runtime: python3.8
      Timeout: 300
  CrossAccountExecuteFunction:
    Type: "AWS::Serverless::Function"
    Properties:
      Handler: account_bootstrap.lambda_handler
      CodeUri: lambda_codebase/
      Layers:
        - !Ref LambdaLayerVersion
      Description: "ADF Lambda Function - CrossAccountExecuteFunction"
      Environment:
        Variables:
          S3_BUCKET_NAME: !Ref BootstrapTemplatesBucket
          TERMINATION_PROTECTION: false
          DEPLOYMENT_ACCOUNT_BUCKET: !GetAtt SharedModulesBucketName.Value
          MASTER_ACCOUNT_ID: !Ref AWS::AccountId
          ORGANIZATION_ID: !GetAtt Organization.OrganizationId
          ADF_VERSION: !FindInMap ["Metadata", "ADF", "Version"]
          ADF_LOG_LEVEL: INFO
      FunctionName: CrossAccountExecuteFunction
      Role: !GetAtt LambdaRole.Arn
      Runtime: python3.8
      Timeout: 600
  RoleStackDeploymentFunction:
    Type: "AWS::Serverless::Function"
    Properties:
      Handler: deployment_account_config.lambda_handler
      CodeUri: lambda_codebase/
      Layers:
        - !Ref LambdaLayerVersion
      Description: "ADF Lambda Function - RoleStackDeploymentFunction"
      Environment:
        Variables:
          S3_BUCKET_NAME: !Ref BootstrapTemplatesBucket
          TERMINATION_PROTECTION: false
          MASTER_ACCOUNT_ID: !Ref AWS::AccountId
          ADF_VERSION: !FindInMap ["Metadata", "ADF", "Version"]
          ADF_LOG_LEVEL: INFO
      FunctionName: RoleStackDeploymentFunction
      Role: !GetAtt LambdaRole.Arn
      Runtime: python3.8
      Timeout: 300
  MovedToRootActionFunction:
    Type: "AWS::Serverless::Function"
    Properties:
      Handler: moved_to_root.lambda_handler
      CodeUri: lambda_codebase/
      Layers:
        - !Ref LambdaLayerVersion
      Description: "ADF Lambda Function - MovedToRootActionFunction"
      Environment:
        Variables:
          S3_BUCKET_NAME: !Ref BootstrapTemplatesBucket
          TERMINATION_PROTECTION: false
          MASTER_ACCOUNT_ID: !Ref AWS::AccountId
          ADF_VERSION: !FindInMap ["Metadata", "ADF", "Version"]
          ADF_LOG_LEVEL: INFO
      FunctionName: MovedToRootActionFunction
      Role: !GetAtt LambdaRole.Arn
      Runtime: python3.8
      Timeout: 900
  UpdateResourcePoliciesFunction:
    Type: "AWS::Serverless::Function"
    Properties:
      Handler: generic_account_config.lambda_handler
      CodeUri: lambda_codebase/
      Layers:
        - !Ref LambdaLayerVersion
      Description: "ADF Lambda Function - UpdateResourcePoliciesFunction"
      Environment:
        Variables:
          S3_BUCKET_NAME: !Ref BootstrapTemplatesBucket
          TERMINATION_PROTECTION: false
          MASTER_ACCOUNT_ID: !Ref AWS::AccountId
          ADF_VERSION: !FindInMap ["Metadata", "ADF", "Version"]
          ADF_LOG_LEVEL: INFO
      FunctionName: UpdateResourcePoliciesFunction
      Role: !GetAtt LambdaRole.Arn
      Runtime: python3.8
      Timeout: 300
  CloudWatchEventsRule:
    Type: "AWS::Events::Rule"
    Properties:
      Description: Triggers StateMachine on Move OU
      EventPattern:
        source:
          - aws.organizations
        detail:
          eventSource:
            - organizations.amazonaws.com
          eventName:
            - MoveAccount
      Targets:
        - Arn: !Ref StateMachine
          RoleArn: !GetAtt StatesExecutionRole.Arn
          Id: CreateStackLinkedAccountV1
  CodeCommitRole:
    Type: AWS::IAM::Role
    Properties:
      RoleName: "adf-codecommit-role-base"
      AssumeRolePolicyDocument:
        Version: "2012-10-17"
        Statement:
          - Effect: Allow
            Principal:
              Service: codecommit.amazonaws.com
            Action:
              - sts:AssumeRole
      Path: /
  CodeCommitPolicy:
    Type: AWS::IAM::Policy
    Properties:
      PolicyName: "adf-organizations-codecommit-role-policy"
      PolicyDocument:
        Version: "2012-10-17"
        Statement:
          - Effect: Allow
            Action:
              - "codecommit:BatchGetRepositories"
              - "codecommit:Get*"
              - "codecommit:GitPull"
              - "codecommit:List*"
              - "codecommit:CancelUploadArchive"
              - "codecommit:UploadArchive"
            Resource: "*"
      Roles:
        - !Ref CodeCommitRole
  CodeBuildRole:
    Type: AWS::IAM::Role
    Properties:
      AssumeRolePolicyDocument:
        Version: "2012-10-17"
        Statement:
          - Effect: "Allow"
            Principal:
              Service:
                - "codebuild.amazonaws.com"
            Action:
              - "sts:AssumeRole"
      ManagedPolicyArns:
        - !Ref "CodeBuildPolicy"
      RoleName: "adf-codebuild-role"
  CodeBuildPolicy:
    Type: "AWS::IAM::ManagedPolicy"
    Properties:
      Description: "Policy to allow codebuild to perform actions"
      PolicyDocument:
        Version: "2012-10-17"
        Statement:
          - Effect: "Allow"
            Action:
              - "logs:CreateLogGroup"
              - "logs:CreateLogStream"
              - "logs:PutLogEvents"
              - "organizations:AttachPolicy"
              - "organizations:CreatePolicy"
              - "organizations:DeletePolicy"
              - "organizations:DescribeAccount"
              - "organizations:DescribeOrganization"
              - "organizations:DescribeOrganizationalUnit"
              - "organizations:DescribePolicy"
              - "organizations:DetachPolicy"
              - "organizations:EnablePolicyType"
              - "organizations:ListAccounts"
              - "organizations:ListAccountsForParent"
              - "organizations:ListOrganizationalUnitsForParent"
              - "organizations:ListChildren"
              - "organizations:ListParents"
              - "organizations:ListPolicies"
              - "organizations:ListPoliciesForTarget"
              - "organizations:ListRoots"
              - "organizations:UpdatePolicy"
              - "organizations:CreateAccount"
              - "organizations:MoveAccount"
              - "organizations:DescribeCreateAccountStatus"
              - "organizations:TagResource"
              - "ssm:GetParameter"
              - "ssm:GetParameters"
              - "ssm:PutParameter"
              - "states:Describe*"
              - "states:StartExecution"
              - "sts:GetCallerIdentity"
              - "sts:assumeRole"
              - "cloudformation:ValidateTemplate"
            Resource: "*"
          - Effect: "Allow"
            Action:
              - "cloudformation:CreateStack"
              - "cloudformation:DescribeChangeSet"
              - "cloudformation:DeleteStack"
              - "cloudformation:UpdateStack"
              - "cloudformation:CancelUpdateStack"
              - "cloudformation:ContinueUpdateRollback"
              - "cloudformation:CreateChangeSet"
              - "cloudformation:DeleteChangeSet"
              - "cloudformation:DescribeStacks"
              - "cloudformation:CreateUploadBucket"
              - "cloudformation:ExecuteChangeSet"
              - "cloudformation:SetStackPolicy"
              - "cloudformation:SignalResource"
              - "cloudformation:UpdateTerminationProtection"
            Resource:
              - !Sub "arn:${AWS::Partition}:cloudformation:*:*:stack/adf-global-base-*/*"
              - !Sub "arn:${AWS::Partition}:cloudformation:*:*:stack/adf-regional-base-*/*"
              - !Sub "arn:${AWS::Partition}:cloudformation:*:${AWS::AccountId}:stack/adf-global-base-adf-build/*"
          - Effect: "Allow"
            Action:
              - "s3:DeleteObject"
              - "s3:GetBucketPolicy"
              - "s3:GetObject"
              - "s3:ListBucket"
              - "s3:PutObject"
            Resource:
<<<<<<< HEAD
              - !GetAtt "BootstrapTemplatesBucket.Arn"
              - !Sub "${BootstrapTemplatesBucket.Arn}/*"
              - !GetAtt BootstrapArtifactStorageBucket.Arn
              - !Sub "${BootstrapArtifactStorageBucket.Arn}/*"
              - !Sub "arn:${AWS::Partition}:s3:::${SharedModulesBucket.BucketName}"
              - !Sub "arn:${AWS::Partition}:s3:::${SharedModulesBucket.BucketName}/*"
=======
              - !Sub "arn:${AWS::Partition}:s3:::serverlessrepo-aws-deplo-bootstraptemplatesbucket-*"
              - !Sub "arn:${AWS::Partition}:s3:::serverlessrepo-aws-deplo-bootstraptemplatesbucket-*/*"
              - !GetAtt BootstrapArtifactStorageBucket.Arn
              - !Sub "${BootstrapArtifactStorageBucket.Arn}/*"
              - !Sub "arn:${AWS::Partition}:s3:::adf-shared-modules-*-*"
              - !Sub "arn:${AWS::Partition}:s3:::adf-shared-modules-*-*/*"
>>>>>>> 881a23ff
          - Effect: "Allow"
            Action:
              - "codebuild:*"
            Resource:
<<<<<<< HEAD
              # Hardcoded name (instead of !GetAtt CodeBuildProject.Arn)to avoid a circular dependency.
              # Converting this to an inline policy can break the circle
=======
>>>>>>> 881a23ff
              - !Sub "arn:${AWS::Partition}:codebuild:${AWS::Region}:${AWS::AccountId}:project/aws-deployment-framework-base-templates"
          - Effect: "Allow"
            Action:
              - "iam:CreatePolicy"
              - "iam:CreateRole"
              - "iam:DeleteRole"
              - "iam:DeleteRolePolicy"
              - "iam:GetRole"
              - "iam:PutRolePolicy"
              - "iam:UpdateAssumeRolePolicy"
            Resource:
              - !Sub "arn:${AWS::Partition}:iam::${AWS::AccountId}:role/${CrossAccountAccessRoleName}"
              - !Sub "arn:${AWS::Partition}:iam::${AWS::AccountId}:role/${CrossAccountAccessRoleName}-readonly"
  CodeCommitRepository:
    Type: AWS::CodeCommit::Repository
    Properties:
      RepositoryName: "aws-deployment-framework-bootstrap"
      RepositoryDescription: !Sub "CodeCommit Repo for AWS Deployment Framework base in ${AWS::AccountId}"
  CodeBuildProject:
    Type: AWS::CodeBuild::Project
    Properties:
      TimeoutInMinutes: 40
      Artifacts:
        Type: CODEPIPELINE
      Environment:
        ComputeType: "BUILD_GENERAL1_LARGE"
        PrivilegedMode: false
        Image: "aws/codebuild/standard:5.0"
        EnvironmentVariables:
          - Name: ADF_VERSION
            Value: !FindInMap ["Metadata", "ADF", "Version"]
          - Name: TERMINATION_PROTECTION
            Value: 'false'
          - Name: PYTHONPATH
            Value: "./adf-build/shared/python"
          - Name: S3_BUCKET
            Value: !Ref BootstrapTemplatesBucket
          - Name: MASTER_ACCOUNT_ID
            Value: !Ref AWS::AccountId
          - Name: DEPLOYMENT_ACCOUNT_BUCKET
            Value: !GetAtt SharedModulesBucketName.Value
          - Name: ORGANIZATION_ID
            Value: !GetAtt Organization.OrganizationId
          - Name: ADF_LOG_LEVEL
            Value: INFO
        Type: LINUX_CONTAINER
      Name: "aws-deployment-framework-base-templates"
      ServiceRole: !Ref CodeBuildRole
      Source:
        BuildSpec: |
          version: 0.2
          phases:
            install:
              runtime-versions:
                python: 3.8
            pre_build:
              commands:
                - pip install -r adf-build/requirements.txt --quiet
                - pytest -vvv
            build:
              commands:
                - sam build -t adf-bootstrap/deployment/global.yml
                - sam package --output-template-file adf-bootstrap/deployment/global.yml --s3-prefix adf-bootstrap/deployment --s3-bucket $DEPLOYMENT_ACCOUNT_BUCKET
                - aws s3 sync ./adf-build/shared s3://$DEPLOYMENT_ACCOUNT_BUCKET/adf-build --quiet # Shared Modules to be used with AWS CodeBuild
                - aws s3 sync . s3://$S3_BUCKET --quiet --delete # Base Templates
                - python adf-build/main.py  # Updates config, updates (or creates) base stacks.
                - python adf-build/provisioner/main.py # Ensures/Creates AWS Accounts based on accounts definitions files.
        Type: CODEPIPELINE
      Tags:
        - Key: "Name"
          Value: "aws-deployment-framework-base-templates"
  CodePipeline:
    Type: AWS::CodePipeline::Pipeline
    Properties:
      ArtifactStore:
        Type: S3
        Location: !Ref BootstrapArtifactStorageBucket
      RoleArn: !GetAtt CodePipelineRole.Arn
      Name: "aws-deployment-framework-bootstrap-pipeline"
      Stages:
        - Name: CodeCommit
          Actions:
            - Name: Source
              ActionTypeId:
                Category: Source
                Owner: AWS
                Version: "1"
                Provider: CodeCommit
              OutputArtifacts:
                - Name: "TemplateSource"
              Configuration:
                BranchName: "master"
<<<<<<< HEAD
                RepositoryName: !GetAtt CodeCommitRepository.Name
=======
                RepositoryName: "aws-deployment-framework-bootstrap"
>>>>>>> 881a23ff
                PollForSourceChanges: false
              RunOrder: 1
        - Name: UploadAndUpdateBaseStacks
          Actions:
            - Name: UploadAndUpdateBaseStacks
              ActionTypeId:
                Category: Build
                Owner: AWS
                Version: "1"
                Provider: CodeBuild
              OutputArtifacts:
                - Name: "aws-deployment-framework-bootstrap-build"
              InputArtifacts:
                - Name: "TemplateSource"
              Configuration:
                ProjectName: !Ref CodeBuildProject
              RunOrder: 1
  CodePipelineRole:
    Type: AWS::IAM::Role
    Properties:
      RoleName: "adf-codepipeline-role"
      AssumeRolePolicyDocument:
        Version: "2012-10-17"
        Statement:
          - Effect: Allow
            Principal:
              Service:
                - codepipeline.amazonaws.com
            Action:
              - sts:AssumeRole
      Path: /
  CodePipelineRolePolicy:
    Type: "AWS::IAM::ManagedPolicy"
    Properties:
      Description: "Policy to allow codepipeline to perform actions"
      PolicyDocument:
        Version: "2012-10-17"
        Statement:
          - Effect: "Allow"
            Action:
              - "codebuild:*"
              - "codecommit:*"
              - "s3:GetBucketPolicy"
              - "s3:GetObject"
              - "s3:ListBucket"
              - "s3:PutObject"
            Resource: "*"
      Roles:
        - !Ref CodePipelineRole
  OrgEventCodePipelineRole:
    Type: AWS::IAM::Role
    Properties:
      RoleName: "adf-org-event-codepipeline"
      AssumeRolePolicyDocument:
        Version: "2012-10-17"
        Statement:
          - Effect: Allow
            Principal:
              Service: events.amazonaws.com
            Action:
              - sts:AssumeRole
      Path: /
  OrgEventCodePipelinePolicy:
    Type: AWS::IAM::Policy
    Properties:
      PolicyName: "adf-org-event-codepipeline-policy"
      PolicyDocument:
        Version: "2012-10-17"
        Statement:
          - Effect: Allow
            Action:
              - "codepipeline:StartPipelineExecution"
<<<<<<< HEAD
            Resource: !Sub arn:${AWS::Partition}:codepipeline:${AWS::Region}:${AWS::AccountId}:${CodePipeline}
=======
            Resource: !Sub "arn:${AWS::Partition}:codepipeline:${AWS::Region}:${AWS::AccountId}:${CodePipeline}"
>>>>>>> 881a23ff
      Roles:
        - !Ref OrgEventCodePipelineRole
  StatesExecutionRole:
    Type: "AWS::IAM::Role"
    Properties:
      AssumeRolePolicyDocument:
        Version: "2012-10-17"
        Statement:
          - Effect: "Allow"
            Principal:
              Service:
                - events.amazonaws.com
                - lambda.amazonaws.com
                - states.amazonaws.com
            Action: "sts:AssumeRole"
      Path: "/"
      Policies:
        - PolicyName: "adf-state-machine-role-policy"
          PolicyDocument:
            Version: "2012-10-17"
            Statement:
              - Effect: Allow
                Action:
                  - "lambda:InvokeFunction"
                  - "states:StartExecution"
                Resource: "*"
  StateMachine:
    Type: "AWS::StepFunctions::StateMachine"
    Properties:
      DefinitionString: !Sub |-
            {
                "Comment": "ADF Account Bootstrapping Process",
                "StartAt": "DetermineEvent",
                "States": {
                    "DetermineEvent": {
                        "Type": "Task",
                        "Resource": "${DetermineEventFunction.Arn}",
                        "Next": "MovedToRootOrProtected?",
                        "TimeoutSeconds": 300
                    },
                    "MovedToRootOrProtected?": {
                        "Type": "Choice",
                        "Choices": [{
                                "Variable": "$.moved_to_protected",
                                "NumericEquals": 1,
                                "Next": "ExecuteDeploymentAccountStateMachine"
                            },
                            {
                                "Variable": "$.moved_to_root",
                                "NumericEquals": 1,
                                "Next": "MovedToRootAction"
                            }
                        ],
                        "Default": "CreateOrUpdateBaseStack"
                    },
                    "CreateOrUpdateBaseStack": {
                        "Type": "Task",
                        "Resource": "${CrossAccountExecuteFunction.Arn}",
                        "Retry": [{
                            "ErrorEquals": ["InvalidTemplateError", "GenericAccountConfigureError"],
                            "IntervalSeconds": 1,
                            "BackoffRate": 1.1,
                            "MaxAttempts": 45
                        }],
                        "Catch": [{
                            "ErrorEquals": ["States.ALL"],
                            "Next": "ExecuteDeploymentAccountStateMachine",
                            "ResultPath": "$.error"
                        }],
                        "Next": "WaitUntilBootstrapComplete",
                        "TimeoutSeconds": 600
                    },
                    "MovedToRootAction": {
                        "Type": "Task",
                        "Resource": "${MovedToRootActionFunction.Arn}",
                        "Retry": [{
                            "ErrorEquals": ["RetryError"],
                            "IntervalSeconds": 10,
                            "BackoffRate": 1.0,
                            "MaxAttempts": 20
                        }],
                        "Catch": [{
                            "ErrorEquals": ["States.ALL"],
                            "Next": "ExecuteDeploymentAccountStateMachine",
                            "ResultPath": "$.error"
                        }],
                        "Next": "ExecuteDeploymentAccountStateMachine",
                        "TimeoutSeconds": 900
                    },
                    "WaitUntilBootstrapComplete": {
                        "Type": "Task",
                        "Resource": "${StackWaiterFunction.Arn}",
                        "Retry": [{
                            "ErrorEquals": ["RetryError"],
                            "IntervalSeconds": 10,
                            "BackoffRate": 1.0,
                            "MaxAttempts": 500
                        }],
                        "Catch": [{
                            "ErrorEquals": ["States.ALL"],
                            "Next": "ExecuteDeploymentAccountStateMachine",
                            "ResultPath": "$.error"
                        }],
                        "Next": "DeploymentAccount?",
                        "TimeoutSeconds": 900
                    },
                    "DeploymentAccount?": {
                        "Type": "Choice",
                        "Choices": [{
                            "Variable": "$.is_deployment_account",
                            "NumericEquals": 1,
                            "Next": "MovedToRootAction"
                        }
                    ],
                    "Default": "CreateOrUpdateBaseStack"
                },
                "CreateOrUpdateBaseStack": {
                    "Type": "Task",
                    "Resource": "${CrossAccountExecuteFunction.Arn}",
                    "Next": "WaitUntilBootstrapComplete",
                    "Catch": [{
                        "ErrorEquals": ["States.ALL"],
                        "Next": "ExecuteDeploymentAccountStateMachine",
                        "ResultPath": "$.error"
                    }],
                    "TimeoutSeconds": 600
                },
                "MovedToRootAction": {
                    "Type": "Task",
                    "Resource": "${MovedToRootActionFunction.Arn}",
                    "Retry": [{
                        "ErrorEquals": ["RetryError"],
                        "IntervalSeconds": 10,
                        "BackoffRate": 1.0,
                        "MaxAttempts": 20
                    }],
                    "Catch": [{
                        "ErrorEquals": ["States.ALL"],
                        "Next": "ExecuteDeploymentAccountStateMachine",
                        "ResultPath": "$.error"
                    }],
                    "Next": "ExecuteDeploymentAccountStateMachine",
                    "TimeoutSeconds": 900
                },
                "WaitUntilBootstrapComplete": {
                    "Type": "Task",
                    "Resource": "${StackWaiterFunction.Arn}",
                    "Retry": [{
                        "ErrorEquals": ["RetryError"],
                        "IntervalSeconds": 10,
                        "BackoffRate": 1.0,
                        "MaxAttempts": 500
                    }],
                    "Catch": [{
                        "ErrorEquals": ["States.ALL"],
                        "Next": "ExecuteDeploymentAccountStateMachine",
                        "ResultPath": "$.error"
                    }],
                    "Next": "DeploymentAccount?",
                    "TimeoutSeconds": 900
                },
                "DeploymentAccount?": {
                    "Type": "Choice",
                    "Choices": [{
                        "Variable": "$.is_deployment_account",
                        "NumericEquals": 1,
                        "Next": "DeploymentAccountConfig"
                    }],
                    "Default": "ExecuteDeploymentAccountStateMachine"
                },
                "DeploymentAccountConfig": {
                    "Type": "Task",
                    "Resource": "${RoleStackDeploymentFunction.Arn}",
                    "End": true,
                    "TimeoutSeconds": 900
                },
                "ExecuteDeploymentAccountStateMachine": {
                    "Type": "Task",
                    "Resource": "${UpdateResourcePoliciesFunction.Arn}",
                    "End": true,
                    "TimeoutSeconds": 900
                }
            }
        }
      RoleArn: !GetAtt StatesExecutionRole.Arn
  InitialCommit:
    Type: Custom::InitialCommit
    Properties:
      ServiceToken: !GetAtt InitialCommitHandler.Arn
      Version: !FindInMap ["Metadata", "ADF", "Version"]
      RepositoryArn: !GetAtt CodeCommitRepository.Arn
      DirectoryName: bootstrap_repository
      ExistingAccountId: !Ref DeploymentAccountId
      DeploymentAccountRegion: !Ref DeploymentAccountMainRegion
      DeploymentAccountFullName: !Ref DeploymentAccountName
      DeploymentAccountEmailAddress: !Ref DeploymentAccountEmailAddress
      DeploymentAccountAlias: !Ref DeploymentAccountAlias
      CrossAccountAccessRole: !Ref CrossAccountAccessRoleName
      TargetRegions: !Ref DeploymentAccountTargetRegions
      ProtectedOUs: !Ref ProtectedOUs
      NotificationEndpoint: !Ref MainNotificationEndpoint
  InitialCommitHandler:
    Type: AWS::Serverless::Function
    Properties:
      Handler: handler.lambda_handler
      CodeUri: lambda_codebase/initial_commit
      Description: "ADF Lambda Function - BootstrapCreateInitialCommitFunction"
      Policies:
        - Version: "2012-10-17"
          Statement:
            - Effect: Allow
              Action:
                - codecommit:CreateBranch
                - codecommit:CreateCommit
                - codecommit:CreatePullRequest
                - codecommit:DeleteBranch
                - codecommit:GetBranch
                - codecommit:GetDifferences
              Resource: !GetAtt CodeCommitRepository.Arn
      FunctionName: BootstrapCreateInitialCommitFunction
      Runtime: python3.8
      Timeout: 300
  SharedModulesBucket:
    Type: Custom::CrossRegionBucket
    Properties:
      ServiceToken: !GetAtt CrossRegionBucketHandler.Arn
      Region: !Ref DeploymentAccountMainRegion
      BucketNamePrefix: !Sub "adf-shared-modules-${DeploymentAccountMainRegion}"
      Version: !FindInMap ["Metadata", "ADF", "Version"]
      PolicyDocument:
        Statement:
          - Action:
              - s3:Get*
              - s3:List*
              - s3:PutObject
            Effect: Allow
            Principal:
              AWS: !Sub "arn:${AWS::Partition}:iam::${DeploymentAccount.AccountId}:root"
              Service:
                - codebuild.amazonaws.com
                - lambda.amazonaws.com
                - cloudformation.amazonaws.com
  SharedModulesBucketName:
    Type: AWS::SSM::Parameter
    Properties:
      Description: DO NOT EDIT - Used by The AWS Deployment Framework
      Name: shared_modules_bucket
      Type: String
      Value: !GetAtt SharedModulesBucket.BucketName
  LogLevelSetting:
    Type: AWS::SSM::Parameter
    Properties:
      Description: DO NOT EDIT - Used by The AWS Deployment Framework
      Name: adf_log_level
      Type: String
      Value: INFO
  CrossRegionBucketHandler:
    Type: AWS::Serverless::Function
    Properties:
      Handler: handler.lambda_handler
      CodeUri: lambda_codebase/cross_region_bucket
      Layers:
        - !Ref LambdaLayerVersion
      Description: "ADF Lambda Function - Create Deployment Bucket in Main Deployment Region"
      Policies:
        - Version: "2012-10-17"
          Statement:
            - Effect: Allow
              Action: s3:CreateBucket
              Resource: "*"
            - Effect: Allow
              Action:
                - s3:DeleteBucket
                - s3:PutEncryptionConfiguration
                - s3:PutBucketPolicy
                - s3:PutBucketPublicAccessBlock
<<<<<<< HEAD
              # This must match BucketNamePrefix of the SharedModulesBucket resource
              Resource: !Sub "arn:${AWS::Partition}:s3:::adf-shared-modules-${DeploymentAccountMainRegion}-*"
            - Effect: Allow
              Action: ssm:GetParameter
              Resource:
                # Hardcoded name (instead of ${SharedModulesBucketName})to avoid a circular dependency.
                # Converting this to an inline policy can break the circle
=======
              Resource: !Sub "arn:${AWS::Partition}:s3:::adf-shared-modules-*"
            - Effect: Allow
              Action: ssm:GetParameter
              Resource:
>>>>>>> 881a23ff
                - !Sub "arn:${AWS::Partition}:ssm:${AWS::Region}:${AWS::AccountId}:parameter/shared_modules_bucket"
                - !Sub "arn:${AWS::Partition}:ssm:${AWS::Region}:${AWS::AccountId}:parameter/deployment_account_region"
      FunctionName: CrossRegionBucketHandler
      Runtime: python3.8
      Timeout: 300
  Organization:
    Type: Custom::Organization
    Properties:
      ServiceToken: !GetAtt OrganizationHandler.Arn
  OrganizationHandler:
    Type: AWS::Serverless::Function
    Properties:
      Handler: handler.lambda_handler
      CodeUri: lambda_codebase/organization
      Description: "ADF Lambda Function - Enable AWS Organizations"
      Policies:
        - Version: "2012-10-17"
          Statement:
            - Effect: Allow
              Action:
                - "organizations:CreateOrganization"
                - "organizations:DeleteOrganization"
                - "organizations:DescribeOrganization"
                - "organizations:ListRoots"
              Resource: "*"
            - Effect: Allow
              Action: "iam:CreateServiceLinkedRole"
              Resource: !Sub "arn:${AWS::Partition}:iam::*:role/aws-service-role/*"
      FunctionName: AwsOrganizationsHandler
      Runtime: python3.8
      Timeout: 300
  DeploymentOrganizationUnit:
    Type: Custom::OrganizationUnit
    Properties:
      ServiceToken: !GetAtt OrganizationUnitHandler.Arn
      ParentId: !GetAtt Organization.OrganizationRootId
      OrganizationUnitName: deployment
  OrganizationUnitHandler:
    Type: AWS::Serverless::Function
    Properties:
      Handler: handler.lambda_handler
      CodeUri: lambda_codebase/organization_unit
      Description: "ADF Lambda Function - Create Organization Unit"
      Policies:
        - Version: "2012-10-17"
          Statement:
            - Effect: Allow
              Action:
                - "organizations:CreateOrganizationalUnit"
                - "organizations:DeleteOrganizationalUnit"
                - "organizations:ListOrganizationalUnitsForParent"
              Resource: "*"
      FunctionName: OrganizationUnitHandler
      Runtime: python3.8
      Timeout: 300
  DeploymentAccount:
    Type: Custom::Account
    DependsOn: Organization
    Properties:
      ServiceToken: !GetAtt AccountHandler.Arn
      AccountName: !Ref DeploymentAccountName
      AccountEmailAddress: !Ref DeploymentAccountEmailAddress
      CrossAccountAccessRoleName: !Ref CrossAccountAccessRoleName
      ExistingAccountId: !Ref DeploymentAccountId
  AccountHandler:
    Type: AWS::Serverless::Function
    Properties:
      Handler: handler.lambda_handler
      CodeUri: lambda_codebase/account
      Description: "ADF Lambda Function - Create Account"
      Policies:
        - Version: "2012-10-17"
          Statement:
            - Effect: Allow
              Action:
                - "organizations:CreateAccount"
                - "organizations:DescribeCreateAccountStatus"
              Resource: "*"
            - Effect: Allow
              Action: ssm:GetParameter
              Resource: !Sub "arn:${AWS::Partition}:ssm:${AWS::Region}:${AWS::AccountId}:parameter/deployment_account_id"
      FunctionName: AccountHandler
      Runtime: python3.8
      Timeout: 300
  PipelineCloudWatchEventRole:
<<<<<<< HEAD
      Type: AWS::IAM::Role
      Properties:
        AssumeRolePolicyDocument:
          Version: 2012-10-17
          Statement:
            - Effect: Allow
              Principal:
                Service:
                  - events.amazonaws.com
              Action: sts:AssumeRole
        Path: /
        Policies:
          - PolicyName: adf-bootstrap-execute-cwe
            PolicyDocument:
              Version: 2012-10-17
              Statement:
                - Effect: Allow
                  Action: codepipeline:StartPipelineExecution
                  Resource: !Sub "arn:${AWS::Partition}:codepipeline:${AWS::Region}:${AWS::AccountId}:${CodePipeline}"
=======
    Type: AWS::IAM::Role
    Properties:
      AssumeRolePolicyDocument:
        Version: 2012-10-17
        Statement:
          - Effect: Allow
            Principal:
              Service:
                - events.amazonaws.com
            Action: sts:AssumeRole
      Path: /
      Policies:
        - PolicyName: adf-bootstrap-execute-cwe
          PolicyDocument:
            Version: 2012-10-17
            Statement:
              - Effect: Allow
                Action: codepipeline:StartPipelineExecution
                Resource: !Sub "arn:${AWS::Partition}:codepipeline:${AWS::Region}:${AWS::AccountId}:${CodePipeline}"
>>>>>>> 881a23ff
  PipelineCloudWatchEventRule:
    Type: AWS::Events::Rule
    Properties:
      EventPattern:
        source:
          - aws.codecommit
        detail-type:
          - "CodeCommit Repository State Change"
        resources:
<<<<<<< HEAD
          - !GetAtt CodeCommitRepository.Arn
=======
          - !Sub "arn:${AWS::Partition}:codecommit:${AWS::Region}:${AWS::AccountId}:${CodeCommitRepository.Name}"
>>>>>>> 881a23ff
        detail:
          event:
            - referenceCreated
            - referenceUpdated
          referenceType:
            - branch
          referenceName:
            - master
      Targets:
<<<<<<< HEAD
        - Arn:
            !Sub "arn:${AWS::Partition}:codepipeline:${AWS::Region}:${AWS::AccountId}:${CodePipeline}"
=======
        - Arn: !Sub "arn:${AWS::Partition}:codepipeline:${AWS::Region}:${AWS::AccountId}:${CodePipeline}"
>>>>>>> 881a23ff
          RoleArn: !GetAtt PipelineCloudWatchEventRole.Arn
          Id: adf-codepipeline-trigger-bootstrap
Outputs:
  ADFVersionNumber:
    Value: !FindInMap ["Metadata", "ADF", "Version"]
    Export:
      Name: "ADFVersionNumber"
  LayerArn:
    Description: "The Shared modules Lambda Layer Arn"
    Value: !Ref LambdaLayerVersion
    Export:
      Name: "SharedLayerArn"
  CodeCommitHttpURL:
    Description: "The CodeCommit HTTP Url"
    Value: !GetAtt CodeCommitRepository.CloneUrlHttp
    Export:
      Name: "BaseTemplatesRepoHttpURL"
  CodeCommitSshURL:
    Description: "The CodeCommit SSH Url"
    Value: !GetAtt CodeCommitRepository.CloneUrlSsh
    Export:
      Name: "BaseTemplatesRepoSSHURL"<|MERGE_RESOLUTION|>--- conflicted
+++ resolved
@@ -73,26 +73,16 @@
               StringEquals:
                 aws:PrincipalOrgID: !GetAtt Organization.OrganizationId
             Resource:
-<<<<<<< HEAD
               - !GetAtt BootstrapTemplatesBucket.Arn
               - !Sub "${BootstrapTemplatesBucket.Arn}/*"
-=======
-              - !Sub arn:${AWS::Partition}:s3:::${BootstrapTemplatesBucket}
-              - !Sub arn:${AWS::Partition}:s3:::${BootstrapTemplatesBucket}/*
->>>>>>> 881a23ff
             Principal:
               AWS: "*"
           - Action:
               - s3:PutObject*
             Effect: Allow
             Resource:
-<<<<<<< HEAD
               - !GetAtt BootstrapTemplatesBucket.Arn
               - !Sub "${BootstrapTemplatesBucket.Arn}/*"
-=======
-              - !Sub arn:${AWS::Partition}:s3:::${BootstrapTemplatesBucket}
-              - !Sub arn:${AWS::Partition}:s3:::${BootstrapTemplatesBucket}/*
->>>>>>> 881a23ff
             Principal:
               AWS: !Ref AWS::AccountId
   BootstrapArtifactStorageBucket:
@@ -189,15 +179,8 @@
             Resource: !GetAtt BootstrapTemplatesBucket.Arn
           - Effect: "Allow"
             Action: "s3:GetObject"
-<<<<<<< HEAD
             Resource:
               !Sub "${BootstrapTemplatesBucket.Arn}/*"
-=======
-            Resource: !Join
-              - ""
-              - - !GetAtt BootstrapTemplatesBucket.Arn
-                - "/*"
->>>>>>> 881a23ff
       Roles:
         - !Ref LambdaRole
   StackWaiterFunction:
@@ -452,30 +435,18 @@
               - "s3:ListBucket"
               - "s3:PutObject"
             Resource:
-<<<<<<< HEAD
               - !GetAtt "BootstrapTemplatesBucket.Arn"
               - !Sub "${BootstrapTemplatesBucket.Arn}/*"
               - !GetAtt BootstrapArtifactStorageBucket.Arn
               - !Sub "${BootstrapArtifactStorageBucket.Arn}/*"
               - !Sub "arn:${AWS::Partition}:s3:::${SharedModulesBucket.BucketName}"
               - !Sub "arn:${AWS::Partition}:s3:::${SharedModulesBucket.BucketName}/*"
-=======
-              - !Sub "arn:${AWS::Partition}:s3:::serverlessrepo-aws-deplo-bootstraptemplatesbucket-*"
-              - !Sub "arn:${AWS::Partition}:s3:::serverlessrepo-aws-deplo-bootstraptemplatesbucket-*/*"
-              - !GetAtt BootstrapArtifactStorageBucket.Arn
-              - !Sub "${BootstrapArtifactStorageBucket.Arn}/*"
-              - !Sub "arn:${AWS::Partition}:s3:::adf-shared-modules-*-*"
-              - !Sub "arn:${AWS::Partition}:s3:::adf-shared-modules-*-*/*"
->>>>>>> 881a23ff
           - Effect: "Allow"
             Action:
               - "codebuild:*"
             Resource:
-<<<<<<< HEAD
               # Hardcoded name (instead of !GetAtt CodeBuildProject.Arn)to avoid a circular dependency.
               # Converting this to an inline policy can break the circle
-=======
->>>>>>> 881a23ff
               - !Sub "arn:${AWS::Partition}:codebuild:${AWS::Region}:${AWS::AccountId}:project/aws-deployment-framework-base-templates"
           - Effect: "Allow"
             Action:
@@ -568,11 +539,7 @@
                 - Name: "TemplateSource"
               Configuration:
                 BranchName: "master"
-<<<<<<< HEAD
                 RepositoryName: !GetAtt CodeCommitRepository.Name
-=======
-                RepositoryName: "aws-deployment-framework-bootstrap"
->>>>>>> 881a23ff
                 PollForSourceChanges: false
               RunOrder: 1
         - Name: UploadAndUpdateBaseStacks
@@ -645,11 +612,7 @@
           - Effect: Allow
             Action:
               - "codepipeline:StartPipelineExecution"
-<<<<<<< HEAD
-            Resource: !Sub arn:${AWS::Partition}:codepipeline:${AWS::Region}:${AWS::AccountId}:${CodePipeline}
-=======
             Resource: !Sub "arn:${AWS::Partition}:codepipeline:${AWS::Region}:${AWS::AccountId}:${CodePipeline}"
->>>>>>> 881a23ff
       Roles:
         - !Ref OrgEventCodePipelineRole
   StatesExecutionRole:
@@ -926,20 +889,13 @@
                 - s3:PutEncryptionConfiguration
                 - s3:PutBucketPolicy
                 - s3:PutBucketPublicAccessBlock
-<<<<<<< HEAD
               # This must match BucketNamePrefix of the SharedModulesBucket resource
-              Resource: !Sub "arn:${AWS::Partition}:s3:::adf-shared-modules-${DeploymentAccountMainRegion}-*"
+              Resource: !Sub "arn:${AWS::Partition}:s3:::adf-shared-modules-*"
             - Effect: Allow
               Action: ssm:GetParameter
               Resource:
                 # Hardcoded name (instead of ${SharedModulesBucketName})to avoid a circular dependency.
                 # Converting this to an inline policy can break the circle
-=======
-              Resource: !Sub "arn:${AWS::Partition}:s3:::adf-shared-modules-*"
-            - Effect: Allow
-              Action: ssm:GetParameter
-              Resource:
->>>>>>> 881a23ff
                 - !Sub "arn:${AWS::Partition}:ssm:${AWS::Region}:${AWS::AccountId}:parameter/shared_modules_bucket"
                 - !Sub "arn:${AWS::Partition}:ssm:${AWS::Region}:${AWS::AccountId}:parameter/deployment_account_region"
       FunctionName: CrossRegionBucketHandler
@@ -1025,27 +981,6 @@
       Runtime: python3.8
       Timeout: 300
   PipelineCloudWatchEventRole:
-<<<<<<< HEAD
-      Type: AWS::IAM::Role
-      Properties:
-        AssumeRolePolicyDocument:
-          Version: 2012-10-17
-          Statement:
-            - Effect: Allow
-              Principal:
-                Service:
-                  - events.amazonaws.com
-              Action: sts:AssumeRole
-        Path: /
-        Policies:
-          - PolicyName: adf-bootstrap-execute-cwe
-            PolicyDocument:
-              Version: 2012-10-17
-              Statement:
-                - Effect: Allow
-                  Action: codepipeline:StartPipelineExecution
-                  Resource: !Sub "arn:${AWS::Partition}:codepipeline:${AWS::Region}:${AWS::AccountId}:${CodePipeline}"
-=======
     Type: AWS::IAM::Role
     Properties:
       AssumeRolePolicyDocument:
@@ -1065,7 +1000,6 @@
               - Effect: Allow
                 Action: codepipeline:StartPipelineExecution
                 Resource: !Sub "arn:${AWS::Partition}:codepipeline:${AWS::Region}:${AWS::AccountId}:${CodePipeline}"
->>>>>>> 881a23ff
   PipelineCloudWatchEventRule:
     Type: AWS::Events::Rule
     Properties:
@@ -1075,11 +1009,7 @@
         detail-type:
           - "CodeCommit Repository State Change"
         resources:
-<<<<<<< HEAD
           - !GetAtt CodeCommitRepository.Arn
-=======
-          - !Sub "arn:${AWS::Partition}:codecommit:${AWS::Region}:${AWS::AccountId}:${CodeCommitRepository.Name}"
->>>>>>> 881a23ff
         detail:
           event:
             - referenceCreated
@@ -1089,12 +1019,7 @@
           referenceName:
             - master
       Targets:
-<<<<<<< HEAD
-        - Arn:
-            !Sub "arn:${AWS::Partition}:codepipeline:${AWS::Region}:${AWS::AccountId}:${CodePipeline}"
-=======
         - Arn: !Sub "arn:${AWS::Partition}:codepipeline:${AWS::Region}:${AWS::AccountId}:${CodePipeline}"
->>>>>>> 881a23ff
           RoleArn: !GetAtt PipelineCloudWatchEventRole.Arn
           Id: adf-codepipeline-trigger-bootstrap
 Outputs:
