# Copyright Amazon.com Inc. or its affiliates.
# SPDX-License-Identifier: Apache-2.0

AWSTemplateFormatVersion: "2010-09-09"
Transform: "AWS::Serverless-2016-10-31"
Description: ADF CloudFormation Initial Base Stack for the Management Account in the us-east-1 region.

Metadata:
  AWS::ServerlessRepo::Application:
    Name: aws-deployment-framework
    Description: >-
      The AWS Deployment Framework (ADF) is an extensive and flexible framework to manage and
      deploy resources across multiple AWS accounts and regions based on AWS Organizations.
    Author: AWS ADF Builders Team
    SpdxLicenseId: Apache-2.0
    LicenseUrl: ../LICENSE.txt
    ReadmeUrl: ../docs/installation-guide.md
    Labels:
      ["adf", "aws-deployment-framework", "multi-account", "cicd", "devops"]
    HomePageUrl: https://github.com/awslabs/aws-deployment-framework
    SemanticVersion: 4.0.0
    SourceCodeUrl: https://github.com/awslabs/aws-deployment-framework

Mappings:
  Metadata:
    ADF:
      Version: 4.0.0

Parameters:
  CrossAccountAccessRoleName:
    Type: String
    Default: OrganizationAccountAccessRole
    AllowedPattern: "[a-zA-Z0-9_+=,.@\\-]+"

  MainNotificationEndpoint:
    Type: String
    Default: ""
    Description: >-
      Example -> jane@example.com. (Only required when installing ADF for the
      first time.)

  DeploymentAccountName:
    Type: String
    Default: ""
    AllowedPattern: "[\\s\\S]*"
    MinLength: 0
    MaxLength: 50
    Description: >-
      The name of the new or existing deployment account. (Only required when
      installing ADF for the first time.)

  DeploymentAccountEmailAddress:
    Type: String
    Default: ""
    Description: >-
      The email address for the new or existing deployment account. (Only required when
      installing ADF for the first time.)

  DeploymentAccountAlias:
    Type: String
    Default: ""
    AllowedPattern: "([a-z0-9](([a-z0-9]|-(?!-))*[a-z0-9])?)?"
    MinLength: 0
    MaxLength: 63
    Description: >-
      Example -> companyname-deployment (Must be globally unique. Only required when
      installing ADF for the first time.)

  DeploymentAccountId:
    Type: String
    AllowedPattern: "(\\d{12})?"
    Default: ""
    Description: >-
      Example -> 123456789012  (Only supported when installing ADF for the first time
      and you have an existing AWS Account that you wish to use as the deployment
      account. Leave blank otherwise.)

  DeploymentAccountMainRegion:
    Type: String
    AllowedPattern: "(us(-gov)?|ap|ca|eu|sa)-(central|(north|south)?(east|west)?)-\\d"
    MinLength: 6
    Description: "Example -> us-east-1, us-gov-west-1, eu-west-1"

  DeploymentAccountTargetRegions:
    Type: CommaDelimitedList
    Default: ""
    Description: >-
      (Optional) Example -> us-east-1, us-west-1, eu-west-3. (Only supported when
      installing ADF for the first time. If you would like to update this later,
      please look at the adfconfig.yml file in the aws-deployment-framework-bootstrap
      repository.)

  ProtectedOUs:
    Type: CommaDelimitedList
    Default: ""
    Description: >-
      (Optional) Example -> ou-123,ou-234 (Only supported when installing ADF for
      the first time. If you would like to update this later, please look at the
      adfconfig.yml file in the aws-deployment-framework-bootstrap repository.)

  LogLevel:
    Description: >-
      At what Log Level the ADF should operate, default is INFO.
      Valid options are: DEBUG, INFO, WARN, ERROR, and CRITICAL.
    Type: String
    Default: "INFO"
    AllowedValues:
      - DEBUG
      - INFO
      - WARN
      - ERROR
      - CRITICAL

<<<<<<< HEAD
  EnablePolicyV2:
    Description: >-
      Enable the second generation of ADF Policies.
      See the documentation for more details.
    Type: String
    Default: "FALSE"
    AllowedValues:
      - "TRUE"
      - "FALSE"
=======
  AllowBootstrappingOfManagementAccount:
    Description: >-
      Would ADF need to bootstrap the Management Account of your AWS
      Organization too? If so, set this to "Yes".

      Only set this to "Yes" if a pipeline will deploy to the management
      account. Or if you need some of the bootstrap resources in the
      management account too.

      Please be careful: if you plan to set this to "Yes", make sure
      that the management account is in a dedicated organization unit
      that has bare minimum IAM permissions to deploy. Only grant access
      to resource types that are required using least-privilege!

      If you set/leave this at "No", make sure the management organization is
      in the root of your AWS Organization structure. Or in a dedicated
      organization unit and add the organization unit id to the protected
      organization unit list via the (ProtectedOUs) parameter.

      If not, leave at the default of "No".
      Valid options are: Yes, No
    Type: String
    Default: "No"
    AllowedValues:
      - "Yes"
      - "No"

  GrantOrgWidePrivilegedBootstrapAccessUntil:
    Description: >-
      When set at a date in the future, ADF will use the privileged
      cross-account access role to bootstrap the accounts. This is useful
      in situations where you are reworking the IAM permissions of the
      ADF bootstrap stacks (global-iam.yml). In some cases, setting this
      in the future might be required to upgrade ADF to newer versions of
      ADF too. If an ADF upgrade requires this, it will be clearly described
      in the CHANGELOG.md file and the release notes.

      Leave at the configured default to disable privileged bootstrap
      access for all accounts. When the date is in the past, only the AWS
      Accounts that are accessible to ADF but are not bootstrapped yet will
      be allowed access via the privileged cross-account access role.

      Date time format according to ISO 8601
      https://www.w3.org/TR/NOTE-datetime
    Type: String
    Default: "1900-12-31T23:59:59Z"
    AllowedPattern: "\\d{4}-[0-1]\\d-[0-3]\\dT[0-2]\\d:[0-5]\\d:[0-5]\\d([+-][0-2]\\d:[0-5]\\d|Z)"
>>>>>>> 51f69365

Globals:
  Function:
    Architectures:
      - arm64
    CodeUri: lambda_codebase
    Runtime: python3.12
    Timeout: 300

Conditions:
  CreateCrossAccountAccessRole: !Equals
    - !Ref AllowBootstrappingOfManagementAccount
    - "Yes"

Resources:
  BootstrapTemplatesBucketPolicy:
    Type: AWS::S3::BucketPolicy
    Properties:
      Bucket: !Ref "BootstrapTemplatesBucket"
      PolicyDocument:
        Statement:
          - Sid: "AllowBootstrapDeployments"
            Action:
              - s3:GetObject
            Effect: Allow
            Resource:
              - !Sub arn:${AWS::Partition}:s3:::${BootstrapTemplatesBucket}/adf-bootstrap/*
            Principal:
              AWS: "*"
            Condition:
              StringEquals:
                "aws:PrincipalOrgID":
                  - !GetAtt Organization.OrganizationId
              ArnLike:
                "aws:PrincipalArn":
                  - !Sub "arn:${AWS::Partition}:iam::*:role/${CrossAccountAccessRoleName}"
                  - !Sub "arn:${AWS::Partition}:iam::*:role/adf/bootstrap/adf-bootstrap-update-deployment-role"
          - Sid: "DenyInsecureConnections"
            Action:
              - "s3:*"
            Effect: Deny
            Condition:
              Bool:
                aws:SecureTransport: "false"
            Resource:
              - !Sub arn:${AWS::Partition}:s3:::${BootstrapTemplatesBucket}
              - !Sub arn:${AWS::Partition}:s3:::${BootstrapTemplatesBucket}/*
            Principal:
              AWS: "*"
          - Sid: "DenyInsecureTLS"
            Action:
              - "s3:*"
            Effect: Deny
            Condition:
              NumericLessThan:
                "s3:TlsVersion": "1.2"
            Resource:
              - !Sub arn:${AWS::Partition}:s3:::${BootstrapTemplatesBucket}
              - !Sub arn:${AWS::Partition}:s3:::${BootstrapTemplatesBucket}/*
            Principal:
              AWS: "*"

  BootstrapArtifactStorageBucket:
    Type: AWS::S3::Bucket
    DeletionPolicy: Retain
    UpdateReplacePolicy: Retain
    Properties:
      AccessControl: BucketOwnerFullControl
      OwnershipControls:
        Rules:
          - ObjectOwnership: BucketOwnerEnforced
      BucketEncryption:
        ServerSideEncryptionConfiguration:
          - ServerSideEncryptionByDefault:
              SSEAlgorithm: AES256
      VersioningConfiguration:
        Status: Enabled
      PublicAccessBlockConfiguration:
        BlockPublicAcls: true
        BlockPublicPolicy: true
        IgnorePublicAcls: true
        RestrictPublicBuckets: true

  BootstrapTemplatesBucket:
    Type: "AWS::S3::Bucket"
    DeletionPolicy: Retain
    UpdateReplacePolicy: Retain
    Properties:
      AccessControl: BucketOwnerFullControl
      OwnershipControls:
        Rules:
          - ObjectOwnership: BucketOwnerEnforced
      BucketEncryption:
        ServerSideEncryptionConfiguration:
          - ServerSideEncryptionByDefault:
              SSEAlgorithm: AES256
      VersioningConfiguration:
        Status: Enabled
      PublicAccessBlockConfiguration:
        BlockPublicAcls: true
        BlockPublicPolicy: true
        IgnorePublicAcls: true
        RestrictPublicBuckets: true

  ### Account processing begin
  AccountFileProcessingLambdaRole:
    Type: "AWS::IAM::Role"
    Properties:
      Path: "/adf/account-management/"
      RoleName: "adf-account-management-account-file-processing"
      AssumeRolePolicyDocument:
        Version: "2012-10-17"
        Statement:
          - Effect: "Allow"
            Principal:
              Service:
                - "lambda.amazonaws.com"
            Action:
              - "sts:AssumeRole"
      ManagedPolicyArns:
        - !Ref LambdaLayerPolicy
        - !Ref AccountAccessRolePolicy
        - !Ref AccountProcessingLambdaBasePolicy

  AccountFileProcessingLambdaPolicy:
    # Added as an IAM Managed Policy to break the circular dependency chain
    # This should not be added as a DependsOn on the lambda, by the time objects
    # are written in the bucket this policy is in effect already.
    Type: "AWS::IAM::ManagedPolicy"
    Properties:
      Description: "Policy to process accounts as configured in the bucket"
      PolicyDocument:
        Version: "2012-10-17"
        Statement:
          - Effect: "Allow"
            Action:
              - "organizations:DescribeOrganizationalUnit"
              - "organizations:ListParents"
              - "organizations:ListAccounts"
              - "organizations:DescribeOrganization"
              - "organizations:DescribeAccount"
            Resource: "*"
          - Effect: "Allow"
            Action: "s3:ListBucket"
            Resource: !GetAtt ADFAccountBucket.Arn
          - Effect: "Allow"
            Action: "s3:GetObject"
            Resource: !Sub "${ADFAccountBucket.Arn}/*"
          - Effect: "Allow"
            Action: "states:StartExecution"
            Resource: !Ref AccountManagementStateMachine
      Roles:
        - !Ref AccountFileProcessingLambdaRole

  AccountAccessRolePolicy:
    Type: "AWS::IAM::ManagedPolicy"
    Properties:
      Description: "Additional policy that allows a lambda to assume the cross account access role"
      PolicyDocument:
        Version: "2012-10-17"
        Statement:
          - Effect: Allow
            Action:
              - "sts:AssumeRole"
            Resource:
              - !GetAtt CrossAccountJumpRoleArn.Value

  AccountProcessingLambdaBasePolicy:
    Type: "AWS::IAM::ManagedPolicy"
    Properties:
      Description: "Base policy for all ADF account processing lambdas"
      PolicyDocument:
        Version: "2012-10-17"
        Statement:
          - Effect: Allow
            Action:
              - "logs:CreateLogGroup"
              - "logs:CreateLogStream"
              - "logs:PutLogEvents"
              - "xray:PutTelemetryRecords"
              - "xray:PutTraceSegments"
            Resource: "*"

  AccountManagementStateMachineExecutionRole:
    Type: "AWS::IAM::Role"
    Properties:
      Path: "/adf/account-management/"
      AssumeRolePolicyDocument:
        Version: "2012-10-17"
        Statement:
          - Effect: "Allow"
            Principal:
              Service:
                - states.amazonaws.com
            Action: "sts:AssumeRole"
            Condition:
              ArnEquals:
                "aws:SourceArn": !Sub "arn:${AWS::Partition}:states:${AWS::Region}:${AWS::AccountId}:stateMachine:adf-account-management"
      Policies:
        - PolicyName: "adf-state-machine-role-policy"
          PolicyDocument:
            Version: "2012-10-17"
            Statement:
              - Effect: Allow
                Action:
                  - "xray:PutTelemetryRecords"
                  - "xray:PutTraceSegments"
                Resource: "*"
              - Effect: Allow
                Action:
                  - "lambda:InvokeFunction"
                Resource:
                  - !GetAtt AccountAliasConfigFunction.Arn
                  - !GetAtt CreateAccountFunction.Arn
                  - !GetAtt RegisterAccountForSupportFunction.Arn
                  - !GetAtt AccountTagConfigFunction.Arn
                  - !GetAtt AccountOUConfigFunction.Arn
                  - !GetAtt GetAccountRegionsFunction.Arn
                  - !GetAtt DeleteDefaultVPCFunction.Arn
                  - !GetAtt AccountRegionConfigFunction.Arn
                  - !GetAtt JumpRoleApplication.Outputs.ManagerFunctionArn

  AccountFileProcessingFunction:
    Type: 'AWS::Serverless::Function'
    Properties:
      Handler: process_account_files.lambda_handler
      Description: >-
        ADF - Account Management - Account File Event Processing.

        Responsible to kick-off the account management state machine.
        Triggers when new account configurations were added in the
        adf-accounts folder of the aws-deployment-framework-bootstrap
        repository.
      CodeUri: lambda_codebase/account_processing
      Tracing: Active
      Layers:
        - !Ref ADFSharedPythonLambdaLayerVersion
      Environment:
        Variables:
          MANAGEMENT_ACCOUNT_ID: !Ref AWS::AccountId
          ORGANIZATION_ID: !GetAtt Organization.OrganizationId
          ADF_VERSION: !FindInMap ['Metadata', 'ADF', 'Version']
          ADF_LOG_LEVEL: !Ref LogLevel
          ACCOUNT_MANAGEMENT_STATEMACHINE_ARN: !Ref AccountManagementStateMachine
          ADF_PRIVILEGED_CROSS_ACCOUNT_ROLE_NAME: !Ref CrossAccountAccessRoleName
      FunctionName: adf-account-management-file-event-processor
      Role: !GetAtt AccountFileProcessingLambdaRole.Arn
      Events:
        S3YmlSuffixEvent:
          Type: S3
          Properties:
            Bucket:
              Ref: ADFAccountBucket
            Events: s3:ObjectCreated:*
            Filter:
              S3Key:
                Rules:
                  - Name: suffix
                    Value: yml
        S3YamlSuffixEvent:
          Type: S3
          Properties:
            Bucket:
              Ref: ADFAccountBucket
            Events: s3:ObjectCreated:*
            Filter:
              S3Key:
                Rules:
                  - Name: suffix
                    Value: yaml
    Metadata:
      BuildMethod: python3.12

  AccountAliasConfigLambdaRole:
    Type: "AWS::IAM::Role"
    Properties:
      Path: "/adf/account-management/"
      RoleName: "adf-account-management-config-account-alias"
      AssumeRolePolicyDocument:
        Version: "2012-10-17"
        Statement:
          - Effect: "Allow"
            Principal:
              Service:
                - lambda.amazonaws.com
            Action: "sts:AssumeRole"
      ManagedPolicyArns:
        - !Ref LambdaLayerPolicy
        - !Ref AccountAccessRolePolicy
        - !Ref AccountProcessingLambdaBasePolicy

  AccountAliasConfigFunction:
    Type: 'AWS::Serverless::Function'
    Properties:
      Handler: configure_account_alias.lambda_handler
      Description: ADF - Account Management - Account Alias Configuration
      CodeUri: lambda_codebase/account_processing
      Tracing: Active
      Layers:
        - !Ref ADFSharedPythonLambdaLayerVersion
      Environment:
        Variables:
          AWS_PARTITION: !Ref AWS::Partition
          MANAGEMENT_ACCOUNT_ID: !Ref AWS::AccountId
          ORGANIZATION_ID: !GetAtt Organization.OrganizationId
          ADF_VERSION: !FindInMap ['Metadata', 'ADF', 'Version']
          ADF_LOG_LEVEL: !Ref LogLevel
          ADF_PRIVILEGED_CROSS_ACCOUNT_ROLE_NAME: !Ref CrossAccountAccessRoleName
      FunctionName: adf-account-management-config-alias
      Role: !GetAtt AccountAliasConfigLambdaRole.Arn
    Metadata:
      BuildMethod: python3.12

  AccountTagConfigFunctionRole:
    Type: "AWS::IAM::Role"
    Properties:
      Path: "/adf/account-management/"
      AssumeRolePolicyDocument:
        Version: "2012-10-17"
        Statement:
          - Effect: "Allow"
            Principal:
              Service:
                - lambda.amazonaws.com
            Action: "sts:AssumeRole"
      ManagedPolicyArns:
        - !Ref LambdaLayerPolicy
        - !Ref AccountProcessingLambdaBasePolicy
      Policies:
        - PolicyName: "adf-lambda-tag-resource-policy"
          PolicyDocument:
            Version: "2012-10-17"
            Statement:
              - Effect: Allow
                Action:
                  - "organizations:TagResource"
                  - "organizations:UntagResource"
                Resource:
                  - !Sub "arn:${AWS::Partition}:organizations::${AWS::AccountId}:account/${Organization.OrganizationId}/*"

  AccountTagConfigFunction:
    Type: 'AWS::Serverless::Function'
    Properties:
      Handler: configure_account_tags.lambda_handler
      Description: ADF - Account Management - Account Tag Configuration
      CodeUri: lambda_codebase/account_processing
      Tracing: Active
      Layers:
        - !Ref ADFSharedPythonLambdaLayerVersion
      Environment:
        Variables:
          MANAGEMENT_ACCOUNT_ID: !Ref AWS::AccountId
          ORGANIZATION_ID: !GetAtt Organization.OrganizationId
          ADF_VERSION: !FindInMap ['Metadata', 'ADF', 'Version']
          ADF_LOG_LEVEL: !Ref LogLevel
      FunctionName: adf-account-management-config-tags
      Role: !GetAtt AccountTagConfigFunctionRole.Arn
    Metadata:
      BuildMethod: python3.12

  AccountRegionConfigFunctionRole:
    Type: "AWS::IAM::Role"
    Properties:
      Path: "/adf/account-management/"
      AssumeRolePolicyDocument:
        Version: "2012-10-17"
        Statement:
          - Effect: "Allow"
            Principal:
              Service:
                - lambda.amazonaws.com
            Action: "sts:AssumeRole"
      ManagedPolicyArns:
        - !Ref LambdaLayerPolicy
        - !Ref AccountProcessingLambdaBasePolicy
      Policies:
        - PolicyName: "adf-lambda-account-region-resource-policy"
          PolicyDocument:
            Version: "2012-10-17"
            Statement:
              - Effect: Allow
                Action:
                  - "account:ListRegions"
                  - "account:EnableRegion"
                  - "sts:GetCallerIdentity"
                Resource: "*"
              - Effect: Allow
                Action: ssm:GetParameter
                Resource:
                  - !Sub "arn:${AWS::Partition}:ssm:${AWS::Region}:${AWS::AccountId}:parameter/adf/target_regions"

  AccountRegionConfigFunction:
    Type: 'AWS::Serverless::Function'
    Properties:
      Handler: configure_account_regions.lambda_handler
      Description: ADF - Account Management - Account Region Configuration
      CodeUri: lambda_codebase/account_processing
      Tracing: Active
      Layers:
        - !Ref ADFSharedPythonLambdaLayerVersion
      Environment:
        Variables:
          MANAGEMENT_ACCOUNT_ID: !Ref AWS::AccountId
          ORGANIZATION_ID: !GetAtt Organization.OrganizationId
          ADF_VERSION: !FindInMap ['Metadata', 'ADF', 'Version']
          ADF_LOG_LEVEL: !Ref LogLevel
      FunctionName: adf-account-management-config-region
      Role: !GetAtt AccountRegionConfigFunctionRole.Arn
    Metadata:
      BuildMethod: python3.12

  AccountOUConfigFunction:
    Type: 'AWS::Serverless::Function'
    Properties:
      Handler: configure_account_ou.lambda_handler
      Description: ADF - Account Management - Account OU Configuration
      CodeUri: lambda_codebase/account_processing
      Tracing: Active
      Layers:
        - !Ref ADFSharedPythonLambdaLayerVersion
      Environment:
        Variables:
          MANAGEMENT_ACCOUNT_ID: !Ref AWS::AccountId
          ORGANIZATION_ID: !GetAtt Organization.OrganizationId
          ADF_VERSION: !FindInMap ['Metadata', 'ADF', 'Version']
          ADF_LOG_LEVEL: !Ref LogLevel
      FunctionName: adf-account-management-config-ou
      Role: !GetAtt AccountOUConfigFunctionRole.Arn
    Metadata:
      BuildMethod: python3.12

  AccountOUConfigFunctionRole:
    Type: "AWS::IAM::Role"
    Properties:
      Path: "/adf/account-management/"
      AssumeRolePolicyDocument:
        Version: "2012-10-17"
        Statement:
          - Effect: "Allow"
            Principal:
              Service:
                - lambda.amazonaws.com
            Action: "sts:AssumeRole"
      ManagedPolicyArns:
        - !Ref LambdaLayerPolicy
        - !Ref AccountProcessingLambdaBasePolicy
      Policies:
        - PolicyName: "adf-lambda-policy-move-ou"
          PolicyDocument:
            Version: "2012-10-17"
            Statement:
              - Effect: Allow
                Action:
                  - "organizations:ListRoots"
                  - "organizations:ListParents"
                  - "organizations:MoveAccount"
                  - "organizations:ListOrganizationalUnitsForParent"
                  - "organizations:ListChildren"
                  - "organizations:ListAccounts*"
                Resource: "*"

  GetAccountRegionsFunction:
    Type: 'AWS::Serverless::Function'
    Properties:
      Handler: get_account_regions.lambda_handler
      Description: ADF - Account Management - Get Default Regions
      CodeUri: lambda_codebase/account_processing
      Tracing: Active
      Layers:
        - !Ref ADFSharedPythonLambdaLayerVersion
      Environment:
        Variables:
          AWS_PARTITION: !Ref AWS::Partition
          MANAGEMENT_ACCOUNT_ID: !Ref AWS::AccountId
          ORGANIZATION_ID: !GetAtt Organization.OrganizationId
          ADF_VERSION: !FindInMap ['Metadata', 'ADF', 'Version']
          ADF_LOG_LEVEL: !Ref LogLevel
          ADF_PRIVILEGED_CROSS_ACCOUNT_ROLE_NAME: !Ref CrossAccountAccessRoleName
      FunctionName: adf-account-management-get-regions
      Role: !GetAtt GetAccountRegionsLambdaRole.Arn
    Metadata:
      BuildMethod: python3.12

  GetAccountRegionsLambdaRole:
    Type: "AWS::IAM::Role"
    Properties:
      Path: "/adf/account-management/"
      RoleName: "adf-account-management-get-account-regions"
      AssumeRolePolicyDocument:
        Version: "2012-10-17"
        Statement:
          - Effect: "Allow"
            Principal:
              Service:
                - lambda.amazonaws.com
            Action: "sts:AssumeRole"
      ManagedPolicyArns:
        - !Ref LambdaLayerPolicy
        - !Ref AccountAccessRolePolicy
        - !Ref AccountProcessingLambdaBasePolicy

  DeleteDefaultVPCFunction:
    Type: 'AWS::Serverless::Function'
    Properties:
      Handler: delete_default_vpc.lambda_handler
      Description: ADF - Account Management - Delete the Default VPCs
      CodeUri: lambda_codebase/account_processing
      Tracing: Active
      Layers:
        - !Ref ADFSharedPythonLambdaLayerVersion
      Environment:
        Variables:
          AWS_PARTITION: !Ref AWS::Partition
          MANAGEMENT_ACCOUNT_ID: !Ref AWS::AccountId
          ORGANIZATION_ID: !GetAtt Organization.OrganizationId
          ADF_VERSION: !FindInMap ['Metadata', 'ADF', 'Version']
          ADF_LOG_LEVEL: !Ref LogLevel
          ADF_PRIVILEGED_CROSS_ACCOUNT_ROLE_NAME: !Ref CrossAccountAccessRoleName
      FunctionName: adf-account-management-delete-default-vpc
      Role: !GetAtt DeleteDefaultVPCLambdaRole.Arn
    Metadata:
      BuildMethod: python3.12

  DeleteDefaultVPCLambdaRole:
    Type: "AWS::IAM::Role"
    Properties:
      Path: "/adf/account-management/"
      RoleName: "adf-account-management-delete-default-vpc"
      AssumeRolePolicyDocument:
        Version: "2012-10-17"
        Statement:
          - Effect: "Allow"
            Principal:
              Service:
                - lambda.amazonaws.com
            Action: "sts:AssumeRole"
      ManagedPolicyArns:
        - !Ref LambdaLayerPolicy
        - !Ref AccountAccessRolePolicy
        - !Ref AccountProcessingLambdaBasePolicy

  CreateAccountFunction:
    Type: 'AWS::Serverless::Function'
    Properties:
      Handler: create_account.lambda_handler
      Description: ADF - Account Management - Create Account
      CodeUri: lambda_codebase/account_processing
      Tracing: Active
      Layers:
        - !Ref ADFSharedPythonLambdaLayerVersion
      Environment:
        Variables:
          MANAGEMENT_ACCOUNT_ID: !Ref AWS::AccountId
          ORGANIZATION_ID: !GetAtt Organization.OrganizationId
          ADF_VERSION: !FindInMap ['Metadata', 'ADF', 'Version']
          ADF_LOG_LEVEL: !Ref LogLevel
          ADF_PRIVILEGED_CROSS_ACCOUNT_ROLE_NAME: !Ref CrossAccountAccessRoleName
      FunctionName: adf-account-management-create-account
      Role: !GetAtt CreateAccountFunctionRole.Arn
    Metadata:
      BuildMethod: python3.12

  CreateAccountFunctionRole:
    Type: "AWS::IAM::Role"
    Properties:
      Path: "/adf/account-management/"
      AssumeRolePolicyDocument:
        Version: "2012-10-17"
        Statement:
          - Effect: "Allow"
            Principal:
              Service:
                - lambda.amazonaws.com
            Action: "sts:AssumeRole"
      ManagedPolicyArns:
        - !Ref LambdaLayerPolicy
        - !Ref AccountProcessingLambdaBasePolicy
      Policies:
        - PolicyName: "adf-lambda-create-account-policy"
          PolicyDocument:
            Version: "2012-10-17"
            Statement:
              - Effect: Allow
                Action:
                  - "organizations:CreateAccount"
                  - "organizations:DescribeCreateAccountStatus"
                Resource: "*"

  RegisterAccountForSupportFunction:
    Type: 'AWS::Serverless::Function'
    Properties:
      Handler: register_account_for_support.lambda_handler
      Description: ADF - Account Management - Register support level
      CodeUri: lambda_codebase/account_processing
      Tracing: Active
      Layers:
        - !Ref ADFSharedPythonLambdaLayerVersion
      Environment:
        Variables:
          MANAGEMENT_ACCOUNT_ID: !Ref AWS::AccountId
          ORGANIZATION_ID: !GetAtt Organization.OrganizationId
          ADF_VERSION: !FindInMap ['Metadata', 'ADF', 'Version']
          ADF_LOG_LEVEL: !Ref LogLevel
      FunctionName: adf-account-management-register-support-level
      Role: !GetAtt RegisterAccountForSupportFunctionRole.Arn
    Metadata:
      BuildMethod: python3.12

  RegisterAccountForSupportFunctionRole:
    Type: "AWS::IAM::Role"
    Properties:
      Path: "/adf/account-management/"
      AssumeRolePolicyDocument:
        Version: "2012-10-17"
        Statement:
          - Effect: "Allow"
            Principal:
              Service:
                - lambda.amazonaws.com
            Action: "sts:AssumeRole"
      ManagedPolicyArns:
        - !Ref LambdaLayerPolicy
        - !Ref AccountProcessingLambdaBasePolicy
      Policies:
        - PolicyName: "adf-lambda-support-access-policy"
          PolicyDocument:
            Version: "2012-10-17"
            Statement:
              - Effect: Allow
                Action:
                  - "support:DescribeSeverityLevels"
                  - "support:CreateCase"
                Resource: "*"

  ADFAccountBucket:
    Type: "AWS::S3::Bucket"
    DeletionPolicy: Retain
    UpdateReplacePolicy: Retain
    Properties:
      AccessControl: BucketOwnerFullControl
      OwnershipControls:
        Rules:
          - ObjectOwnership: BucketOwnerEnforced
      BucketEncryption:
        ServerSideEncryptionConfiguration:
          - ServerSideEncryptionByDefault:
              SSEAlgorithm: AES256
      VersioningConfiguration:
        Status: Enabled
      PublicAccessBlockConfiguration:
        BlockPublicAcls: true
        BlockPublicPolicy: true
        IgnorePublicAcls: true
        RestrictPublicBuckets: true

  AccountManagementStateMachine:
    Type: "AWS::StepFunctions::StateMachine"
    Properties:
      StateMachineName: "adf-account-management"
      RoleArn: !GetAtt AccountManagementStateMachineExecutionRole.Arn
      TracingConfiguration:
        Enabled: true
      DefinitionString: !Sub |-
        {
          "Comment": "Create account?",
          "StartAt": "CreateAccountChoice",
          "States": {
            "CreateAccountChoice": {
              "Type": "Choice",
              "Choices": [
                {
                  "Variable": "$.needs_created",
                  "BooleanEquals": true,
                  "Comment": "Create Account",
                  "Next": "CreateAccount"
                }
              ],
              "Default": "ConfigureAccountRegions"
            },
            "ConfigureAccountAlias": {
              "Type": "Task",
              "Resource": "${AccountAliasConfigFunction.Arn}",
              "Retry": [
                {
                  "ErrorEquals": ["States.TaskFailed"],
                  "IntervalSeconds": 3,
                  "BackoffRate": 1.5,
                  "MaxAttempts": 10
                }, {
                  "ErrorEquals": [
                    "Lambda.Unknown",
                    "Lambda.ServiceException",
                    "Lambda.AWSLambdaException",
                    "Lambda.SdkClientException",
                    "Lambda.TooManyRequestsException"
                  ],
                  "IntervalSeconds": 2,
                  "BackoffRate": 2,
                  "MaxAttempts": 6
                }
              ],
              "Next": "ConfigureAccountTags"
            },
            "CreateAccount": {
              "Type": "Task",
              "Resource": "${CreateAccountFunction.Arn}",
              "Retry": [
                {
                  "ErrorEquals": ["States.TaskFailed"],
                  "IntervalSeconds": 3,
                  "BackoffRate": 1.5,
                  "MaxAttempts": 10
                }, {
                  "ErrorEquals": [
                    "Lambda.Unknown",
                    "Lambda.ServiceException",
                    "Lambda.AWSLambdaException",
                    "Lambda.SdkClientException",
                    "Lambda.TooManyRequestsException"
                  ],
                  "IntervalSeconds": 2,
                  "BackoffRate": 2,
                  "MaxAttempts": 6
                }
              ],
              "Next": "WaitFor10Seconds"
            },
            "WaitFor10Seconds": {
              "Type": "Wait",
              "Seconds": 10,
              "Next": "ConfigureAccountSupport"
            },
            "ConfigureAccountSupport": {
              "Type": "Task",
              "Resource": "${RegisterAccountForSupportFunction.Arn}",
              "Retry": [
                {
                  "ErrorEquals": ["States.TaskFailed"],
                  "IntervalSeconds": 3,
                  "BackoffRate": 1.5,
                  "MaxAttempts": 10
                }, {
                  "ErrorEquals": [
                    "Lambda.Unknown",
                    "Lambda.ServiceException",
                    "Lambda.AWSLambdaException",
                    "Lambda.SdkClientException",
                    "Lambda.TooManyRequestsException"
                  ],
                  "IntervalSeconds": 2,
                  "BackoffRate": 2,
                  "MaxAttempts": 6
                }
              ],
              "Next": "EnableBootstrappingJumpRole"
            },
            "EnableBootstrappingJumpRole": {
              "Type": "Task",
              "Resource": "${JumpRoleApplication.Outputs.ManagerFunctionArn}",
              "TimeoutSeconds": 300,
              "Retry": [
                {
                  "ErrorEquals": [
                    "Lambda.Unknown",
                    "Lambda.ServiceException",
                    "Lambda.AWSLambdaException",
                    "Lambda.SdkClientException",
                    "Lambda.TooManyRequestsException"
                  ],
                  "IntervalSeconds": 2,
                  "BackoffRate": 2,
                  "MaxAttempts": 6
                }
              ],
              "Next": "WaitForRoleUpdateToApply"
            },
            "WaitForRoleUpdateToApply": {
              "Type": "Wait",
              "Seconds": 60,
              "Next": "ConfigureAccountRegions"
            },
            "ConfigureAccountRegions": {
              "Type": "Task",
              "Resource": "${AccountRegionConfigFunction.Arn}",
              "Retry": [
                {
                  "ErrorEquals": [
                    "Lambda.ServiceException",
                    "Lambda.AWSLambdaException",
                    "Lambda.SdkClientException",
                    "Lambda.TooManyRequestsException"
                  ],
                  "IntervalSeconds": 2,
                  "MaxAttempts": 6,
                  "BackoffRate": 2
                }
              ],
              "Next": "AreRegionsConfigured"
            },
            "AreRegionsConfigured": {
              "Type": "Choice",
              "Choices": [
                {
                  "Variable": "$.all_regions_enabled",
                  "BooleanEquals": true,
                  "Next": "ConfigureAccountAlias"
                }
              ],
              "Default": "Wait 15 seconds"
            },
            "Wait 15 seconds": {
              "Type": "Wait",
              "Seconds": 15,
              "Next": "ConfigureAccountRegions"
            },
            "ConfigureAccountTags": {
              "Type": "Task",
              "Resource": "${AccountTagConfigFunction.Arn}",
              "Retry": [
                {
                  "ErrorEquals": ["States.TaskFailed"],
                  "IntervalSeconds": 3,
                  "BackoffRate": 1.5,
                  "MaxAttempts": 10
                }, {
                  "ErrorEquals": [
                    "Lambda.Unknown",
                    "Lambda.ServiceException",
                    "Lambda.AWSLambdaException",
                    "Lambda.SdkClientException",
                    "Lambda.TooManyRequestsException"
                  ],
                  "IntervalSeconds": 2,
                  "BackoffRate": 2,
                  "MaxAttempts": 6
                }
              ],
              "Next": "ConfigureAccountOU"
            },
            "ConfigureAccountOU": {
              "Type": "Task",
              "Resource": "${AccountOUConfigFunction.Arn}",
              "Retry": [
                {
                  "ErrorEquals": ["States.TaskFailed"],
                  "IntervalSeconds": 3,
                  "BackoffRate": 1.5,
                  "MaxAttempts": 10
                }, {
                  "ErrorEquals": [
                    "Lambda.Unknown",
                    "Lambda.ServiceException",
                    "Lambda.AWSLambdaException",
                    "Lambda.SdkClientException",
                    "Lambda.TooManyRequestsException"
                  ],
                  "IntervalSeconds": 2,
                  "BackoffRate": 2,
                  "MaxAttempts": 6
                }
              ],
              "Next": "DeleteDefaultVPCChoice"
            },
            "DeleteDefaultVPCChoice": {
              "Type": "Choice",
              "Choices": [
                {
                  "Variable": "$.delete_default_vpc",
                  "BooleanEquals": true,
                  "Next": "GetAccountDefaultRegionsFunction"
                }
              ],
              "Default": "Success"
            },
            "GetAccountDefaultRegionsFunction": {
              "Type": "Task",
              "Resource": "${GetAccountRegionsFunction.Arn}",
              "Retry": [
                {
                  "ErrorEquals": ["States.TaskFailed"],
                  "IntervalSeconds": 3,
                  "BackoffRate": 1.5,
                  "MaxAttempts": 10
                }, {
                  "ErrorEquals": [
                    "Lambda.Unknown",
                    "Lambda.ServiceException",
                    "Lambda.AWSLambdaException",
                    "Lambda.SdkClientException",
                    "Lambda.TooManyRequestsException"
                  ],
                  "IntervalSeconds": 2,
                  "BackoffRate": 2,
                  "MaxAttempts": 6
                }
              ],
              "Next": "DeleteDefaultVPCMap"
            },
            "DeleteDefaultVPCMap": {
              "Type": "Map",
              "Next": "Success",
              "Iterator": {
                "StartAt": "DeleteDefaultVPC",
                  "States": {
                    "DeleteDefaultVPC": {
                      "Type": "Task",
                      "Resource": "${DeleteDefaultVPCFunction.Arn}",
                      "OutputPath": "$.Payload",
                      "Parameters": {
                        "Payload.$": "$"
                      },
                      "Retry": [
                        {
                          "ErrorEquals": [
                            "Lambda.Unknown",
                            "Lambda.ServiceException",
                            "Lambda.AWSLambdaException",
                            "Lambda.SdkClientException",
                            "Lambda.TooManyRequestsException"
                          ],
                          "IntervalSeconds": 2,
                          "MaxAttempts": 6,
                          "BackoffRate": 2
                        }
                      ],
                      "End": true
                    }
                  }
                },
                "ItemsPath": "$.default_regions",
                "MaxConcurrency": 20,
                "Parameters": {
                  "region.$": "$$.Map.Item.Value",
                  "account_id.$": "$.account_id"
                },
                "ResultPath": null
              },
              "Success": {
                "Type": "Succeed"
              }
            }
          }
  ### Account processing end

  ADFSharedPythonLambdaLayerVersion:
    Type: "AWS::Serverless::LayerVersion"
    Properties:
      ContentUri: "./lambda_codebase/initial_commit/bootstrap_repository/adf-build/shared/python"
      CompatibleArchitectures:
        - arm64
      CompatibleRuntimes:
        - python3.12
      Description: "Shared Lambda Layer between management and deployment account"
      LayerName: adf_shared_layer
    Metadata:
      BuildMethod: python3.12
      BuildArchitecture: arm64

  LambdaLayerPolicy:
    Type: "AWS::IAM::ManagedPolicy"
    Properties:
      Description: "Policy to allow Lambda functions to use the ADF Shared Python layer"
      PolicyDocument:
        Version: "2012-10-17"
        Statement:
          - Effect: "Allow"
            Action: "lambda:GetLayerVersion"
            Resource: !Ref ADFSharedPythonLambdaLayerVersion

  CommonLambdaPolicy:
    Type: "AWS::IAM::ManagedPolicy"
    Properties:
      Description: "Policy to allow Lambda functions to common Lambda resources"
      PolicyDocument:
        Version: "2012-10-17"
        Statement:
          - Effect: "Allow"
            Action:
              - "logs:CreateLogGroup"
              - "logs:CreateLogStream"
              - "logs:PutLogEvents"
              - "xray:PutTelemetryRecords"
              - "xray:PutTraceSegments"
            Resource: "*"

  ### Account-Bootstrapping Jump Role begin
  JumpRoleApplication:
    Type: AWS::Serverless::Application
    DeletionPolicy: Delete
    UpdateReplacePolicy: Retain
    Properties:
      Location: account_bootstrapping_jump_role.yml
      Parameters:
        OrganizationId: !GetAtt Organization.OrganizationId
        ADFVersion: !FindInMap ['Metadata', 'ADF', 'Version']
        LambdaLayer: !Ref ADFSharedPythonLambdaLayerVersion
        CrossAccountAccessRoleName: !Ref CrossAccountAccessRoleName
        DeploymentAccountId: !GetAtt DeploymentAccount.AccountId
        LogLevel: !Ref LogLevel
        GrantOrgWidePrivilegedBootstrapAccessUntil: !Ref GrantOrgWidePrivilegedBootstrapAccessUntil
  ### Account-Bootstrapping Jump Role end

  BootstrapStackWaiterLambdaRole:
    Type: "AWS::IAM::Role"
    Properties:
      Path: "/adf/account-bootstrapping/"
      RoleName: "adf-account-bootstrapping-bootstrap-stack-waiter"
      AssumeRolePolicyDocument:
        Version: "2012-10-17"
        Statement:
          - Effect: "Allow"
            Principal:
              Service:
                - "lambda.amazonaws.com"
            Action:
              - "sts:AssumeRole"
      ManagedPolicyArns:
        - !Ref CommonLambdaPolicy
      Policies:
        - PolicyName: "stack-waiter-policies"
          PolicyDocument:
            Version: "2012-10-17"
            Statement:
              - Effect: "Allow"
                Action:
                  - "sts:AssumeRole"
                Resource:
                  - !GetAtt CrossAccountJumpRoleArn.Value
                Condition:
                  StringEquals:
                    aws:PrincipalOrgID: !GetAtt Organization.OrganizationId

  BootstrapStackWaiterFunction:
    Type: "AWS::Serverless::Function"
    DependsOn:
      - BootstrapTemplatesBucketPolicy
    Properties:
      Handler: wait_until_complete.lambda_handler
      Layers:
        - !Ref ADFSharedPythonLambdaLayerVersion
      Description: ADF - Account Bootstrapping - Wait for Stack
      Environment:
        Variables:
          S3_BUCKET_NAME: !Ref BootstrapTemplatesBucket
          TERMINATION_PROTECTION: false
          MANAGEMENT_ACCOUNT_ID: !Ref AWS::AccountId
          ORGANIZATION_ID: !GetAtt Organization.OrganizationId
          ADF_VERSION: !FindInMap ["Metadata", "ADF", "Version"]
          ADF_LOG_LEVEL: !Ref LogLevel
      FunctionName: adf-account-bootstrapping-wait-for-bootstrap-stack
      Role: !GetAtt BootstrapStackWaiterLambdaRole.Arn
    Metadata:
      BuildMethod: python3.12

  DetermineEventLambdaRole:
    Type: "AWS::IAM::Role"
    Properties:
      Path: "/adf/account-bootstrapping/"
      AssumeRolePolicyDocument:
        Version: "2012-10-17"
        Statement:
          - Effect: "Allow"
            Principal:
              Service:
                - "lambda.amazonaws.com"
            Action:
              - "sts:AssumeRole"
      ManagedPolicyArns:
        - !Ref CommonLambdaPolicy
      Policies:
        - PolicyName: "determine-event-policies"
          PolicyDocument:
            Version: "2012-10-17"
            Statement:
              - Effect: Allow
                Action:
                  - "ssm:GetParameter"
                  - "ssm:GetParameters"
                Resource:
                  - !Sub "arn:${AWS::Partition}:ssm:*:${AWS::AccountId}:parameter/adf/config"
                  - !Sub "arn:${AWS::Partition}:ssm:*:${AWS::AccountId}:parameter/adf/cross_account_access_role"
                  - !Sub "arn:${AWS::Partition}:ssm:*:${AWS::AccountId}:parameter/adf/deployment_account_id"
                  - !Sub "arn:${AWS::Partition}:ssm:*:${AWS::AccountId}:parameter/adf/deployment_account_region"
                  - !Sub "arn:${AWS::Partition}:ssm:*:${AWS::AccountId}:parameter/adf/extensions/terraform/enabled"
                  - !Sub "arn:${AWS::Partition}:ssm:*:${AWS::AccountId}:parameter/adf/target_regions"
              - Effect: "Allow"
                Action:
                  - "organizations:DescribeOrganizationalUnit"
                  - "organizations:DescribeOrganization"
                  - "organizations:ListParents"
                Resource: "*"

  DetermineEventFunction:
    Type: "AWS::Serverless::Function"
    DependsOn:
      - BootstrapTemplatesBucketPolicy
    Properties:
      Handler: determine_event.lambda_handler
      Layers:
        - !Ref ADFSharedPythonLambdaLayerVersion
      Description: ADF - Account Bootstrapping - Determine Event Type
      Environment:
        Variables:
          S3_BUCKET_NAME: !Ref BootstrapTemplatesBucket
          TERMINATION_PROTECTION: false
          SHARED_MODULES_BUCKET: !GetAtt SharedModulesBucketName.Value
          MANAGEMENT_ACCOUNT_ID: !Ref AWS::AccountId
          ORGANIZATION_ID: !GetAtt Organization.OrganizationId
          ADF_VERSION: !FindInMap ["Metadata", "ADF", "Version"]
          ADF_LOG_LEVEL: !Ref LogLevel
      FunctionName: adf-account-bootstrapping-determine-event
      Role: !GetAtt DetermineEventLambdaRole.Arn
    Metadata:
      BuildMethod: python3.12

  CrossAccountDeployBootstrapLambdaRole:
    Type: "AWS::IAM::Role"
    Properties:
      Path: "/adf/account-bootstrapping/"
      RoleName: "adf-account-bootstrapping-cross-account-deploy-bootstrap"
      AssumeRolePolicyDocument:
        Version: "2012-10-17"
        Statement:
          - Effect: "Allow"
            Principal:
              Service:
                - "lambda.amazonaws.com"
            Action:
              - "sts:AssumeRole"
      ManagedPolicyArns:
        - !Ref CommonLambdaPolicy
      Policies:
        - PolicyName: "cross-account-exec-policies"
          PolicyDocument:
            Version: "2012-10-17"
            Statement:
              - Effect: "Allow"
                Action:
                  - "sts:AssumeRole"
                Resource:
                  - !GetAtt CrossAccountJumpRoleArn.Value
              - Effect: Allow
                Action:
                  - "ssm:GetParameter"
                  - "ssm:PutParameter"
                Resource:
                  - !Sub "arn:${AWS::Partition}:ssm:${AWS::Region}:${AWS::AccountId}:parameter/adf/deployment_account_id"
                  - !Sub "arn:${AWS::Partition}:ssm:${DeploymentAccountMainRegion}:${AWS::AccountId}:parameter/adf/deployment_account_id"
              - Effect: "Allow"
                Action: "s3:ListBucket"
                Resource: !GetAtt BootstrapTemplatesBucket.Arn
              - Effect: "Allow"
                Action: "s3:GetObject"
                Resource:
                  !Sub "${BootstrapTemplatesBucket.Arn}/*"

  CrossAccountDeployBootstrapFunction:
    Type: "AWS::Serverless::Function"
    DependsOn:
      - BootstrapTemplatesBucketPolicy
    Properties:
      Handler: account_bootstrap.lambda_handler
      Layers:
        - !Ref ADFSharedPythonLambdaLayerVersion
      Description: >-
        ADF - Account Bootstrapping - Cross-Account Deploy Bootstrap Stacks
      Environment:
        Variables:
          S3_BUCKET_NAME: !Ref BootstrapTemplatesBucket
          TERMINATION_PROTECTION: false
          SHARED_MODULES_BUCKET: !GetAtt SharedModulesBucketName.Value
          MANAGEMENT_ACCOUNT_ID: !Ref AWS::AccountId
          ORGANIZATION_ID: !GetAtt Organization.OrganizationId
          ADF_VERSION: !FindInMap ["Metadata", "ADF", "Version"]
          ADF_LOG_LEVEL: !Ref LogLevel
      FunctionName: adf-account-bootstrapping-cross-account-deploy-bootstrap
      Role: !GetAtt CrossAccountDeployBootstrapLambdaRole.Arn
      Timeout: 900
    Metadata:
      BuildMethod: python3.12

  MovedToRootCleanupIfRequiredLambdaRole:
    Type: "AWS::IAM::Role"
    Properties:
      Path: "/adf/account-bootstrapping/"
      RoleName: "adf-account-bootstrapping-moved-to-root-cleanup-if-required"
      AssumeRolePolicyDocument:
        Version: "2012-10-17"
        Statement:
          - Effect: "Allow"
            Principal:
              Service:
                - "lambda.amazonaws.com"
            Action:
              - "sts:AssumeRole"
      ManagedPolicyArns:
        - !Ref CommonLambdaPolicy
      Policies:
        - PolicyName: "moved-to-root-policies"
          PolicyDocument:
            Version: "2012-10-17"
            Statement:
              - Effect: Allow
                Action:
                  - "ssm:GetParameter"
                  - "ssm:GetParameters"
                Resource:
                  - !Sub "arn:${AWS::Partition}:ssm:*:${AWS::AccountId}:parameter/adf/moves/to_root/action"
                  - !Sub "arn:${AWS::Partition}:ssm:*:${AWS::AccountId}:parameter/adf/cross_account_access_role"
                  - !Sub "arn:${AWS::Partition}:ssm:*:${AWS::AccountId}:parameter/adf/target_regions"
              - Effect: "Allow"
                Action:
                  - "sts:AssumeRole"
                Resource:
                  - !GetAtt CrossAccountJumpRoleArn.Value

  MovedToRootCleanupIfRequiredFunction:
    Type: "AWS::Serverless::Function"
    DependsOn:
      - BootstrapTemplatesBucketPolicy
    Properties:
      Handler: moved_to_root.lambda_handler
      Layers:
        - !Ref ADFSharedPythonLambdaLayerVersion
      Description: >-
        ADF - Account Bootstrapping - Moved to Root Cleanup Bootstrap Stacks
        if required.
      Environment:
        Variables:
          S3_BUCKET_NAME: !Ref BootstrapTemplatesBucket
          TERMINATION_PROTECTION: false
          MANAGEMENT_ACCOUNT_ID: !Ref AWS::AccountId
          ADF_VERSION: !FindInMap ["Metadata", "ADF", "Version"]
          ADF_LOG_LEVEL: !Ref LogLevel
      FunctionName: adf-account-bootstrapping-moved-to-root-cleanup-if-required
      Role: !GetAtt MovedToRootCleanupIfRequiredLambdaRole.Arn
      Timeout: 900
    Metadata:
      BuildMethod: python3.12

  UpdateDeploymentResourcePoliciesLambdaRole:
    Type: "AWS::IAM::Role"
    Properties:
      Path: "/adf/account-bootstrapping/"
      RoleName: "adf-account-bootstrapping-update-deployment-resource-policies"
      AssumeRolePolicyDocument:
        Version: "2012-10-17"
        Statement:
          - Effect: "Allow"
            Principal:
              Service:
                - "lambda.amazonaws.com"
            Action:
              - "sts:AssumeRole"
      ManagedPolicyArns:
        - !Ref CommonLambdaPolicy
      Policies:
        - PolicyName: "update-resource-policies"
          PolicyDocument:
            Version: "2012-10-17"
            Statement:
              - Effect: Allow
                Action:
                  - "sts:AssumeRole"
                Resource:
                  - !GetAtt CrossAccountJumpRoleArn.Value

  UpdateDeploymentResourcePoliciesFunction:
    Type: "AWS::Serverless::Function"
    DependsOn:
      - BootstrapTemplatesBucketPolicy
    Properties:
      Handler: generic_account_config.lambda_handler
      Layers:
        - !Ref ADFSharedPythonLambdaLayerVersion
      Description: ADF - Account Bootstrapping - Configure Deployment Target
      Environment:
        Variables:
          S3_BUCKET_NAME: !Ref BootstrapTemplatesBucket
          TERMINATION_PROTECTION: false
          MANAGEMENT_ACCOUNT_ID: !Ref AWS::AccountId
          ADF_VERSION: !FindInMap ["Metadata", "ADF", "Version"]
          ADF_LOG_LEVEL: !Ref LogLevel
      FunctionName: adf-account-bootstrapping-config-policies-deployment-target
      Role: !GetAtt UpdateDeploymentResourcePoliciesLambdaRole.Arn
    Metadata:
      BuildMethod: python3.12

  AccountOUMoveEventsRule:
    Type: "AWS::Events::Rule"
    Properties:
      Name: "adf-account-bootstrapping-account-ou-move"
      Description: >-
        Triggers Account Bootstrapping state machine on Account OU move
      EventPattern:
        source:
          - aws.organizations
        detail:
          eventSource:
            - organizations.amazonaws.com
          eventName:
            - MoveAccount
      Targets:
        - Arn: !Ref AccountBootstrappingStateMachine
          RoleArn: !GetAtt AccountBootstrapStartExecutionRole.Arn
          Id: CreateStackLinkedAccountV1

  BootstrapCodeBuildRole:
    Type: AWS::IAM::Role
    Properties:
      Path: "/adf/bootstrap-pipeline/"
      RoleName: adf-bootstrap-pipeline-codebuild
      AssumeRolePolicyDocument:
        Version: "2012-10-17"
        Statement:
          - Effect: "Allow"
            Principal:
              Service:
                - "codebuild.amazonaws.com"
            Action:
              - "sts:AssumeRole"
            Condition:
              ArnEquals:
                "aws:SourceArn": !Sub "arn:${AWS::Partition}:codebuild:${AWS::Region}:${AWS::AccountId}:project/adf-bootstrap-pipeline-build"
      ManagedPolicyArns:
        - !Ref "CodeBuildPolicy"
      Policies:
        - PolicyName: bootstrap-only
          PolicyDocument:
            Version: "2012-10-17"
            Statement:
              - Effect: Allow
                Action:
                  - 'support:CreateCase'
                  - 'support:DescribeSeverityLevels'
                Resource: '*'

  CodeBuildPolicy:
    Type: "AWS::IAM::ManagedPolicy"
    Properties:
      Description: "Policy to allow CodeBuild to perform actions"
      PolicyDocument:
        Version: "2012-10-17"
        Statement:
          - Effect: Allow
            Action:
              - "sts:AssumeRole"
            Resource:
              - !GetAtt CrossAccountJumpRoleArn.Value
          - Effect: "Allow"
            Action:
              - "logs:CreateLogGroup"
              - "logs:CreateLogStream"
              - "logs:PutLogEvents"
              - "organizations:AttachPolicy"
              - "organizations:CreatePolicy"
              - "organizations:DeletePolicy"
              - "organizations:DescribeAccount"
              - "organizations:DescribeOrganization"
              - "organizations:DescribeOrganizationalUnit"
              - "organizations:DescribePolicy"
              - "organizations:DetachPolicy"
              - "organizations:EnablePolicyType"
              - "organizations:ListAccounts"
              - "organizations:ListAccountsForParent"
              - "organizations:ListChildren"
              - "organizations:ListOrganizationalUnitsForParent"
              - "organizations:ListParents"
              - "organizations:ListPolicies"
              - "organizations:ListPoliciesForTarget"
              - "organizations:ListTargetsForPolicy"
              - "organizations:ListRoots"
              - "organizations:UpdatePolicy"
              - "sts:GetCallerIdentity"
            Resource: "*"
          - Effect: Allow
            Action:
              - "ssm:GetParameter"
              - "ssm:GetParameters"
              - "ssm:PutParameter"
            Resource:
              - !Sub "arn:${AWS::Partition}:ssm:*:${AWS::AccountId}:parameter/adf/*"
          - Effect: "Allow"
            Action:
              - "states:ListExecutions"
            Resource:
              - !Ref AccountManagementStateMachine
              - !Ref AccountBootstrappingStateMachine
          - Effect: "Allow"
            Action:
              - "s3:DeleteObject"
              - "s3:GetBucketPolicy"
              - "s3:GetObject"
              - "s3:ListBucket"
              - "s3:PutObject"
            Resource:
              - !GetAtt "ADFAccountBucket.Arn"
              - !Sub "${ADFAccountBucket.Arn}/*"
              - !GetAtt "BootstrapTemplatesBucket.Arn"
              - !Sub "${BootstrapTemplatesBucket.Arn}/*"
              - !Sub "arn:${AWS::Partition}:s3:::${SharedModulesBucket.BucketName}"
              - !Sub "arn:${AWS::Partition}:s3:::${SharedModulesBucket.BucketName}/*"
          - Effect: "Allow"
            Action:
              - "s3:GetBucketPolicy"
              - "s3:GetObject"
              - "s3:ListBucket"
            Resource:
              - !GetAtt "BootstrapArtifactStorageBucket.Arn"
              - !Sub "${BootstrapArtifactStorageBucket.Arn}/*"

  OrganizationsReadonlyRole:
    Type: AWS::IAM::Role
    DependsOn: CleanupLegacyStacks
    Properties:
      Path: /adf/organizations/
      RoleName: "adf-organizations-readonly"
      AssumeRolePolicyDocument:
        Version: "2012-10-17"
        Statement:
          - Effect: Allow
            Principal:
              AWS:
                - !Sub "arn:${AWS::Partition}:iam::${DeploymentAccount.AccountId}:root"
            Condition:
              StringEquals:
                "aws:PrincipalOrgID":
                  - !GetAtt Organization.OrganizationId
              ArnEquals:
                "aws:PrincipalArn":
                  - !Sub "arn:${AWS::Partition}:iam::${DeploymentAccount.AccountId}:role/adf-codebuild-role"
                  - !Sub "arn:${AWS::Partition}:iam::${DeploymentAccount.AccountId}:role/adf/pipeline-management/adf-pipeline-management-generate-inputs"
            Action:
              - "sts:AssumeRole"
      Policies:
        - PolicyName: "adf-organizations-readonly-policy"
          PolicyDocument:
            Version: "2012-10-17"
            Statement:
              - Effect: Allow
                Action:
                  - organizations:ListAccounts
                  - organizations:ListAccountsForParent
                  - organizations:DescribeAccount
                  - organizations:ListOrganizationalUnitsForParent
                  - organizations:ListRoots
                  - organizations:ListChildren
                  - tag:GetResources
                Resource: "*"

  CodeCommitRepository:
    Type: AWS::CodeCommit::Repository
    Properties:
      RepositoryName: "aws-deployment-framework-bootstrap"
      RepositoryDescription: !Sub >-
        CodeCommit Repo for AWS Deployment Framework base in ${AWS::AccountId}

  CodeBuildProject:
    Type: AWS::CodeBuild::Project
    DependsOn:
      - BootstrapTemplatesBucketPolicy
    Properties:
      TimeoutInMinutes: 60
      Artifacts:
        Type: CODEPIPELINE
      Environment:
        ComputeType: "BUILD_GENERAL1_LARGE"
        PrivilegedMode: false
        Image: "aws/codebuild/standard:7.0"
        EnvironmentVariables:
          - Name: ADF_VERSION
            Value: !FindInMap ["Metadata", "ADF", "Version"]
          - Name: TERMINATION_PROTECTION
            Value: "false"
          - Name: PYTHONPATH
            Value: "./adf-build/shared/python"
          - Name: S3_BUCKET
            Value: !Ref BootstrapTemplatesBucket
          - Name: ACCOUNT_BUCKET
            Value: !Ref ADFAccountBucket
          - Name: MANAGEMENT_ACCOUNT_ID
            Value: !Ref AWS::AccountId
          - Name: SHARED_MODULES_BUCKET
            Value: !GetAtt SharedModulesBucketName.Value
          - Name: ORGANIZATION_ID
            Value: !GetAtt Organization.OrganizationId
          - Name: ADF_LOG_LEVEL
            Value: !Ref LogLevel
          - Name: ACCOUNT_MANAGEMENT_STATE_MACHINE_ARN
            Value: !Ref AccountManagementStateMachine
          - Name: MAIN_DEPLOYMENT_REGION
            Value: !Ref DeploymentAccountMainRegion
          - Name: ACCOUNT_BOOTSTRAPPING_STATE_MACHINE_ARN
            Value: !Ref AccountBootstrappingStateMachine
          - Name: ENABLED_V2_ORG_POLICY
            Value: !Ref EnablePolicyV2
        Type: LINUX_CONTAINER
      Name: "adf-bootstrap-pipeline-build"
      ServiceRole: !GetAtt BootstrapCodeBuildRole.Arn
      Source:
        BuildSpec: |
          version: 0.2
          phases:
            install:
              runtime-versions:
                python: 3.12
            pre_build:
              commands:
                - >-
                  pip install
                  -r requirements-dev.txt
                  -r adf-build/requirements.txt
                  -r adf-build/requirements-dev.txt
                  -r adf-build/shared/requirements.txt
                  -r adf-build/shared/requirements-dev.txt
                  -r adf-build/shared/helpers/requirements.txt
                  -r adf-build/shared/helpers/requirements-dev.txt
                  --quiet
                - tox
                - >-
                  docker run --privileged --rm
                  public.ecr.aws/eks-distro-build-tooling/binfmt-misc:qemu-v7.0.0
                  --install arm64
            build:
              commands:
                - >-
                  sam build
                  --use-container
                  --template adf-bootstrap/deployment/global.yml
                - >-
                  sam package
                  --output-template-file adf-bootstrap/deployment/global.yml
                  --region $MAIN_DEPLOYMENT_REGION
                  --s3-prefix adf-bootstrap/deployment
                  --s3-bucket $SHARED_MODULES_BUCKET
                - python adf-build/store_config.py
                # Shared Modules to be used with AWS CodeBuild:
                - >-
                  aws s3 sync
                  ./adf-build/shared
                  s3://$SHARED_MODULES_BUCKET/adf-build
                  --only-show-errors
                # Base templates:
                - >-
                  aws s3 sync . s3://$S3_BUCKET --only-show-errors --delete
                # Upload account files to the ACCOUNT_BUCKET
                - >-
                  python adf-build/shared/helpers/sync_to_s3.py
                  --extension .yml
                  --extension .yaml
                  --metadata adf_version=${ADF_VERSION}
                  --upload-with-metadata execution_id=${CODEPIPELINE_EXECUTION_ID}
                  --recursive adf-accounts
                  s3://$ACCOUNT_BUCKET
                # Sleep for 10 seconds so the state machine is able to kick start the processing
                # of these newly uploaded files if any.
                - sleep 10
                # Updates config, updates (or creates) base stacks:
                - python adf-build/main.py
        Type: CODEPIPELINE
      Tags:
        - Key: "Name"
          Value: "adf-bootstrap-pipeline-build"

  CodePipeline:
    Type: AWS::CodePipeline::Pipeline
    Properties:
      ArtifactStore:
        Type: S3
        Location: !Ref BootstrapArtifactStorageBucket
      RoleArn: !GetAtt BootstrapCodePipelineRole.Arn
      Name: "aws-deployment-framework-bootstrap-pipeline"
      Stages:
        - Name: CodeCommit
          Actions:
            - Name: Source
              ActionTypeId:
                Category: Source
                Owner: AWS
                Version: "1"
                Provider: CodeCommit
              OutputArtifacts:
                - Name: "TemplateSource"
              Configuration:
                BranchName: !GetAtt DetermineDefaultBranchName.DefaultBranchName
                RepositoryName: !GetAtt CodeCommitRepository.Name
                PollForSourceChanges: false
              RunOrder: 1
        - Name: EnableBootstrappingViaJumpRole
          Actions:
            - Name: EnableBootstrappingViaJumpRole
              ActionTypeId:
                Category: Invoke
                Owner: AWS
                Provider: Lambda
                Version: "1"
              RunOrder: 1
              Configuration:
                FunctionName: !GetAtt JumpRoleApplication.Outputs.ManagerFunctionName
              InputArtifacts: []
              OutputArtifacts: []
        - Name: UploadAndUpdateBaseStacks
          Actions:
            - Name: UploadAndUpdateBaseStacks
              ActionTypeId:
                Category: Build
                Owner: AWS
                Version: "1"
                Provider: CodeBuild
              OutputArtifacts:
                - Name: "aws-deployment-framework-bootstrap-build"
              InputArtifacts:
                - Name: "TemplateSource"
              Configuration:
                ProjectName: !Ref CodeBuildProject
                EnvironmentVariables: >-
                  [
                    {
                      "name": "CODEPIPELINE_EXECUTION_ID",
                      "value": "#{codepipeline.PipelineExecutionId}",
                      "type": "PLAINTEXT"
                    }
                  ]
              RunOrder: 1
        - Name: RestrictBootstrappingViaJumpRole
          Actions:
            - Name: RestrictBootstrappingViaJumpRole
              ActionTypeId:
                Category: Invoke
                Owner: AWS
                Provider: Lambda
                Version: "1"
              RunOrder: 1
              Configuration:
                FunctionName: !GetAtt JumpRoleApplication.Outputs.ManagerFunctionName
              InputArtifacts: []
              OutputArtifacts: []

  BootstrapCodePipelineRole:
    Type: AWS::IAM::Role
    Properties:
      Path: "/adf/bootstrap-pipeline/"
      RoleName: "adf-bootstrap-codepipeline"
      AssumeRolePolicyDocument:
        Version: "2012-10-17"
        Statement:
          - Effect: Allow
            Principal:
              Service:
                - codepipeline.amazonaws.com
            Action:
              - sts:AssumeRole
            Condition:
              StringEqualsIfExists:
                "aws:SourceAccount": !Ref AWS::AccountId
                "aws:SourceArn": !Sub "arn:${AWS::Partition}:codepipeline:${AWS::Region}:${AWS::AccountId}:aws-deployment-framework-bootstrap-pipeline"
      Policies:
        - PolicyName: bootstrap-codepipeline-policies
          PolicyDocument:
            Version: "2012-10-17"
            Statement:
              - Effect: "Allow"
                Action:
                  - "s3:GetObject"
                  - "s3:ListBucket"
                  - "s3:PutObject"
                Resource:
                  - !GetAtt "BootstrapArtifactStorageBucket.Arn"
                  - !Sub "${BootstrapArtifactStorageBucket.Arn}/*"
              - Effect: Allow
                Sid: "CodeBuild"
                Action:
                  - "codebuild:BatchGetBuilds"
                  - "codebuild:StartBuild"
                Resource:
                  - !GetAtt CodeBuildProject.Arn
              - Effect: Allow
                Sid: "CodeCommit"
                Action:
                  - "codecommit:GetBranch"
                  - "codecommit:GetCommit"
                  - "codecommit:UploadArchive"
                  - "codecommit:GetUploadArchiveStatus"
                  - "codecommit:CancelUploadArchive"
                Resource:
                  - !GetAtt CodeCommitRepository.Arn
              - Effect: Allow
                Sid: "Lambda"
                Action:
                  - "lambda:InvokeFunction"
                Resource:
                  - !GetAtt JumpRoleApplication.Outputs.ManagerFunctionArn

  AccountBootstrapStateMachineExecutionRole:
    Type: "AWS::IAM::Role"
    Properties:
      Path: "/adf/account-bootstrapping/"
      AssumeRolePolicyDocument:
        Version: "2012-10-17"
        Statement:
          - Effect: "Allow"
            Principal:
              Service:
                - states.amazonaws.com
            Action: "sts:AssumeRole"
            Condition:
              ArnEquals:
                "aws:SourceArn": !Sub "arn:${AWS::Partition}:states:${AWS::Region}:${AWS::AccountId}:stateMachine:adf-account-bootstrapping"
      Policies:
        - PolicyName: "adf-state-machine-role-policy"
          PolicyDocument:
            Version: "2012-10-17"
            Statement:
              - Effect: Allow
                Action:
                  - "lambda:InvokeFunction"
                Resource:
                  - !GetAtt DetermineEventFunction.Arn
                  - !GetAtt CrossAccountDeployBootstrapFunction.Arn
                  - !GetAtt MovedToRootCleanupIfRequiredFunction.Arn
                  - !GetAtt BootstrapStackWaiterFunction.Arn
                  - !GetAtt UpdateDeploymentResourcePoliciesFunction.Arn
                  - !GetAtt JumpRoleApplication.Outputs.ManagerFunctionArn

  AccountBootstrapStartExecutionRole:
    Type: "AWS::IAM::Role"
    Properties:
      Path: "/adf/account-bootstrapping/"
      AssumeRolePolicyDocument:
        Version: "2012-10-17"
        Statement:
          - Effect: "Allow"
            Principal:
              Service:
                - events.amazonaws.com
            Action: "sts:AssumeRole"
            Condition:
              ArnEquals:
                "aws:SourceArn": !Sub "arn:${AWS::Partition}:events:${AWS::Region}:${AWS::AccountId}:rule/adf-account-bootstrapping-account-ou-move"
      Policies:
        - PolicyName: "adf-start-state-machine"
          PolicyDocument:
            Version: "2012-10-17"
            Statement:
              - Effect: Allow
                Action:
                  - "states:StartExecution"
                Resource:
                  - !Ref AccountBootstrappingStateMachine

  AccountBootstrappingStateMachine:
    Type: "AWS::StepFunctions::StateMachine"
    Properties:
      StateMachineName: "adf-account-bootstrapping"
      RoleArn: !GetAtt AccountBootstrapStateMachineExecutionRole.Arn
      TracingConfiguration:
        Enabled: true
      DefinitionString: !Sub |-
        {
          "Comment": "ADF Account Bootstrapping Process",
          "StartAt": "DetermineEvent",
          "States": {
            "DetermineEvent": {
              "Type": "Task",
              "Resource": "${DetermineEventFunction.Arn}",
              "Next": "EnableBootstrappingJumpRole",
              "TimeoutSeconds": 300,
              "Retry": [
                {
                  "ErrorEquals": [
                    "Lambda.Unknown",
                    "Lambda.ServiceException",
                    "Lambda.AWSLambdaException",
                    "Lambda.SdkClientException",
                    "Lambda.TooManyRequestsException"
                  ],
                  "IntervalSeconds": 2,
                  "BackoffRate": 2,
                  "MaxAttempts": 6
                }
              ]
            },
            "EnableBootstrappingJumpRole": {
              "Type": "Task",
              "Resource": "${JumpRoleApplication.Outputs.ManagerFunctionArn}",
              "Next": "WaitForRoleUpdateToApply",
              "TimeoutSeconds": 300,
              "Retry": [
                {
                  "ErrorEquals": [
                    "Lambda.Unknown",
                    "Lambda.ServiceException",
                    "Lambda.AWSLambdaException",
                    "Lambda.SdkClientException",
                    "Lambda.TooManyRequestsException"
                  ],
                  "IntervalSeconds": 2,
                  "BackoffRate": 2,
                  "MaxAttempts": 6
                }
              ]
            },
            "WaitForRoleUpdateToApply": {
              "Type": "Wait",
              "Seconds": 60,
              "Next": "MovedToRootOrProtected?"
            },
            "MovedToRootOrProtected?": {
              "Type": "Choice",
              "Choices": [
                {
                  "Variable": "$.moved_to_protected",
                  "NumericEquals": 1,
                  "Next": "ExecuteDeploymentAccountStateMachine"
                },
                {
                  "Variable": "$.moved_to_root",
                  "NumericEquals": 1,
                  "Next": "MovedToRootCleanupIfRequired"
                }
              ],
              "Default": "CreateOrUpdateBaseStack"
            },
            "CreateOrUpdateBaseStack": {
              "Type": "Task",
              "Resource": "${CrossAccountDeployBootstrapFunction.Arn}",
              "Retry": [
                {
                  "ErrorEquals": [
                    "InvalidTemplateError",
                    "GenericAccountConfigureError"
                  ],
                  "IntervalSeconds": 1,
                  "BackoffRate": 1.1,
                  "MaxAttempts": 45
                }, {
                  "ErrorEquals": [
                    "AccountCreationNotFinishedError"
                  ],
                  "IntervalSeconds": 10,
                  "BackoffRate": 1.1,
                  "MaxAttempts": 45
                }, {
                  "ErrorEquals": [
                    "Lambda.Unknown",
                    "Lambda.ServiceException",
                    "Lambda.AWSLambdaException",
                    "Lambda.SdkClientException",
                    "Lambda.TooManyRequestsException",
                    "States.Timeout"
                  ],
                  "IntervalSeconds": 2,
                  "BackoffRate": 2,
                  "MaxAttempts": 6
                }
              ],
              "Catch": [
                {
                  "ErrorEquals": ["States.ALL"],
                  "Next": "ExecuteDeploymentAccountStateMachine",
                  "ResultPath": "$.error"
                }
              ],
              "Next": "WaitUntilBootstrapComplete",
              "TimeoutSeconds": 900
            },
            "MovedToRootCleanupIfRequired": {
              "Type": "Task",
              "Resource": "${MovedToRootCleanupIfRequiredFunction.Arn}",
              "Retry": [
                {
                  "ErrorEquals": [
                    "RetryError"
                  ],
                  "IntervalSeconds": 10,
                  "BackoffRate": 1.0,
                  "MaxAttempts": 20
                }, {
                  "ErrorEquals": [
                    "Lambda.Unknown",
                    "Lambda.ServiceException",
                    "Lambda.AWSLambdaException",
                    "Lambda.SdkClientException",
                    "Lambda.TooManyRequestsException"
                  ],
                  "IntervalSeconds": 2,
                  "BackoffRate": 2,
                  "MaxAttempts": 6
                }
              ],
              "Catch": [
                {
                  "ErrorEquals": ["States.ALL"],
                  "Next": "ExecuteDeploymentAccountStateMachine",
                  "ResultPath": "$.error"
                }
              ],
              "Next": "ExecuteDeploymentAccountStateMachine",
              "TimeoutSeconds": 900
            },
            "WaitUntilBootstrapComplete": {
              "Type": "Task",
              "Resource": "${BootstrapStackWaiterFunction.Arn}",
              "Retry": [
                {
                  "ErrorEquals": ["RetryError"],
                  "IntervalSeconds": 10,
                  "BackoffRate": 1.0,
                  "MaxAttempts": 500
                }, {
                  "ErrorEquals": [
                    "Lambda.Unknown",
                    "Lambda.ServiceException",
                    "Lambda.AWSLambdaException",
                    "Lambda.SdkClientException",
                    "Lambda.TooManyRequestsException"
                  ],
                  "IntervalSeconds": 2,
                  "BackoffRate": 2,
                  "MaxAttempts": 6
                }
              ],
              "Catch": [
                {
                  "ErrorEquals": ["States.ALL"],
                  "Next": "ExecuteDeploymentAccountStateMachine",
                  "ResultPath": "$.error"
                }
              ],
              "Next": "DeploymentAccount?",
              "TimeoutSeconds": 900
            },
            "DeploymentAccount?": {
              "Type": "Choice",
              "Choices": [
                {
                  "Variable": "$.is_deployment_account",
                  "NumericEquals": 1,
                  "Next": "Success"
                }
              ],
              "Default": "ExecuteDeploymentAccountStateMachine"
            },
            "ExecuteDeploymentAccountStateMachine": {
              "Type": "Task",
              "Resource": "${UpdateDeploymentResourcePoliciesFunction.Arn}",
              "Retry": [
                {
                  "ErrorEquals": [
                    "Lambda.Unknown",
                    "Lambda.ServiceException",
                    "Lambda.AWSLambdaException",
                    "Lambda.SdkClientException",
                    "Lambda.TooManyRequestsException"
                  ],
                  "IntervalSeconds": 2,
                  "BackoffRate": 2,
                  "MaxAttempts": 6
                }
              ],
              "Next": "Success",
              "TimeoutSeconds": 900
            },
            "Success": {
              "Type": "Succeed"
            }
          }
        }

  DetermineDefaultBranchName:
    Type: Custom::DetermineDefaultBranchName
    Properties:
      ServiceToken: !GetAtt DetermineDefaultBranchNameHandler.Arn
      Version: !FindInMap ["Metadata", "ADF", "Version"]
      RepositoryArn: !GetAtt CodeCommitRepository.Arn

  DetermineDefaultBranchNameHandler:
    Type: AWS::Serverless::Function
    Properties:
      Handler: handler.lambda_handler
      CodeUri: lambda_codebase/initial_commit/bootstrap_repository/adf-bootstrap/deployment/lambda_codebase/determine_default_branch
      Description: !Sub >-
        ADF - Installer - Determine the default branch of the
        ${CodeCommitRepository.Name} repository.
      Policies:
        - Version: "2012-10-17"
          Statement:
            - Effect: Allow
              Action:
                - codecommit:GetRepository
              Resource: !GetAtt CodeCommitRepository.Arn
      FunctionName: ADFBootstrapDetermineDefaultBranchName
    Metadata:
      BuildMethod: python3.12

  InitialCommit:
    Type: Custom::InitialCommit
    Properties:
      ServiceToken: !GetAtt InitialCommitHandler.Arn
      Version: !FindInMap ["Metadata", "ADF", "Version"]
      RepositoryArn: !GetAtt CodeCommitRepository.Arn
      DirectoryName: bootstrap_repository
      ExistingAccountId: !GetAtt DeploymentAccount.AccountId
      DeploymentAccountRegion: !Ref DeploymentAccountMainRegion
      DeploymentAccountFullName: !Ref DeploymentAccountName
      DeploymentAccountEmailAddress: !Ref DeploymentAccountEmailAddress
      DeploymentAccountAlias: !Ref DeploymentAccountAlias
      CrossAccountAccessRole: !Ref CrossAccountAccessRoleName
      TargetRegions: !Ref DeploymentAccountTargetRegions
      ProtectedOUs: !Ref ProtectedOUs
      NotificationEndpoint: !Ref MainNotificationEndpoint
      DefaultBranchName: !GetAtt DetermineDefaultBranchName.DefaultBranchName

  InitialCommitHandler:
    Type: AWS::Serverless::Function
    Properties:
      Handler: handler.lambda_handler
      CodeUri: lambda_codebase/initial_commit
      Description: !Sub >-
        ADF - Installer - Initial Commit Bootstrap.

        Creates the initial commit or update PR on the default branch of the
        ${CodeCommitRepository.Name} repository. As required to install/update
        ADF.
      Policies:
        - Version: "2012-10-17"
          Statement:
            - Effect: Allow
              Action:
                - codecommit:CreateBranch
                - codecommit:CreateCommit
                - codecommit:CreatePullRequest
                - codecommit:DeleteBranch
                - codecommit:GetBranch
                - codecommit:GetDifferences
              Resource: !GetAtt CodeCommitRepository.Arn
      FunctionName: BootstrapCreateInitialCommitFunction
    Metadata:
      BuildMethod: python3.12

  SharedModulesBucket:
    Type: Custom::CrossRegionBucket
    DeletionPolicy: Retain
    UpdateReplacePolicy: Retain
    Properties:
      ServiceToken: !GetAtt CrossRegionBucketHandler.Arn
      Region: !Ref DeploymentAccountMainRegion
      BucketNamePrefix: !Sub "adf-shared-modules-${DeploymentAccountMainRegion}"
      Version: !FindInMap ["Metadata", "ADF", "Version"]
      PolicyDocument:
        Statement:
          - Action:
              - s3:GetObject
            Effect: Allow
            Resource:
              - "{bucket_arn}/adf-bootstrap/*"
              - "{bucket_arn}/adf-build/*"
            Principal:
              AWS:
                - !Sub "arn:${AWS::Partition}:iam::${DeploymentAccount.AccountId}:root"
          - Action:
              - s3:ListBucket
            Effect: Allow
            Resource:
              - "{bucket_arn}"
            Principal:
              AWS:
                - !Sub "arn:${AWS::Partition}:iam::${DeploymentAccount.AccountId}:root"
            Condition:
              StringLike:
                "s3:prefix":
                  - "adf-bootstrap/*"
                  - "adf-build/*"
          - Action:
              - s3:GetObject
            Effect: Allow
            Resource:
              - "{bucket_arn}/adf-bootstrap/*"
            Principal:
              Service:
                - cloudformation.amazonaws.com
            Condition:
              StringEquals:
                "aws:SourceOrgID":
                  - !GetAtt Organization.OrganizationId
          - Sid: "DenyInsecureConnections"
            Action:
              - "s3:*"
            Effect: Deny
            Condition:
              Bool:
                aws:SecureTransport: "false"
            Principal:
              AWS: "*"
          - Sid: "DenyInsecureTLS"
            Action:
              - "s3:*"
            Effect: Deny
            Condition:
              NumericLessThan:
                "s3:TlsVersion": "1.2"
            Principal:
              AWS: "*"

  CleanupLegacyStacks:
    Type: Custom::CleanupLegacyStacks
    Properties:
      ServiceToken: !GetAtt CleanupLegacyStacksHandler.Arn
      Version: !FindInMap ["Metadata", "ADF", "Version"]
      DeploymentAccountRegion: !Ref DeploymentAccountMainRegion

  CleanupLegacyStacksHandler:
    Type: AWS::Serverless::Function
    Properties:
      Handler: handler.lambda_handler
      CodeUri: lambda_codebase/cleanup_legacy_stacks
      Description: >-
        ADF - Installer - Cleanup Legacy Stacks.

        Checks if legacy specific legacy bootstrap stacks exists.
        If they do, they are cleaned up automatically.
      Layers:
        - !Ref ADFSharedPythonLambdaLayerVersion
      Environment:
        Variables:
          MANAGEMENT_ACCOUNT_ID: !Ref AWS::AccountId
          DEPLOYMENT_REGION: !Ref DeploymentAccountMainRegion
          ADF_VERSION: !FindInMap ['Metadata', 'ADF', 'Version']
          ADF_LOG_LEVEL: !Ref LogLevel
      Policies:
        - Version: "2012-10-17"
          Statement:
            - Effect: Allow
              Action:
                - cloudformation:DescribeStacks
                - cloudformation:DeleteStack
              Resource:
                - !Sub "arn:${AWS::Partition}:cloudformation:${DeploymentAccountMainRegion}:${AWS::AccountId}:stack/adf-global-base-adf-build"
                - !Sub "arn:${AWS::Partition}:cloudformation:${DeploymentAccountMainRegion}:${AWS::AccountId}:stack/adf-global-base-adf-build/*"
            - Effect: Allow
              Action:
                - iam:DeleteRole
                - iam:DeleteRolePolicy
                - iam:UntagRole
              Resource:
                - !Sub "arn:${AWS::Partition}:iam::${AWS::AccountId}:role/${CrossAccountAccessRoleName}"
                - !Sub "arn:${AWS::Partition}:iam::${AWS::AccountId}:role/${CrossAccountAccessRoleName}-readonly"
            - Effect: "Allow"
              Action: "lambda:GetLayerVersion"
              Resource: !Ref ADFSharedPythonLambdaLayerVersion
      FunctionName: CleanupLegacyStacksFunction
    Metadata:
      BuildMethod: python3.12

  OrganizationsRole:
    # Only required if you intend to bootstrap the management account.
    Type: AWS::IAM::Role
    Condition: CreateCrossAccountAccessRole
    DependsOn:
      - CleanupLegacyStacks
      - JumpRoleApplication
    Properties:
      Path: /
      RoleName: !Ref CrossAccountAccessRoleName
      AssumeRolePolicyDocument:
        Version: "2012-10-17"
        Statement:
          - Effect: Allow
            Principal:
              AWS:
                - !GetAtt CrossAccountJumpRoleArn.Value
            Action:
              - "sts:AssumeRole"

  OrganizationsPolicy:
    # Only required if you intend to bootstrap the management account.
    Type: AWS::IAM::Policy
    Condition: CreateCrossAccountAccessRole
    Properties:
      PolicyName: "adf-management-account-bootstrap-policy"
      PolicyDocument:
        Version: "2012-10-17"
        Statement:
          - Effect: Allow
            Action:
              - cloudformation:CancelUpdateStack
              - cloudformation:ContinueUpdateRollback
              - cloudformation:CreateChangeSet
              - cloudformation:CreateStack
              - cloudformation:CreateUploadBucket
              - cloudformation:DeleteChangeSet
              - cloudformation:DeleteStack
              - cloudformation:DescribeChangeSet
              - cloudformation:DescribeStacks
              - cloudformation:ExecuteChangeSet
              - cloudformation:ListStacks
              - cloudformation:SetStackPolicy
              - cloudformation:SignalResource
              - cloudformation:UpdateStack
              - cloudformation:UpdateTerminationProtection
            Resource:
              - !Sub "arn:${AWS::Partition}:cloudformation:*:${AWS::AccountId}:stack/*"
          - Effect: Allow
            Action:
              - cloudformation:ValidateTemplate
              - ec2:DeleteInternetGateway
              - ec2:DeleteNetworkInterface
              - ec2:DeleteRouteTable
              - ec2:DeleteSubnet
              - ec2:DeleteVpc
              - ec2:DescribeInternetGateways
              - ec2:DescribeNetworkInterfaces
              - ec2:DescribeRegions
              - ec2:DescribeRouteTables
              - ec2:DescribeSubnets
              - ec2:DescribeVpcs
              - iam:CreateAccountAlias
              - iam:DeleteAccountAlias
              - iam:ListAccountAliases
            Resource:
              - "*"
          - Effect: Allow
            Action:
              - ssm:PutParameter
              - ssm:GetParameters
              - ssm:GetParameter
            Resource:
              - !Sub "arn:${AWS::Partition}:ssm:*:${AWS::AccountId}:parameter/adf/*"
          - Effect: Allow
            Action:
              - iam:CreateRole
              - iam:DeleteRole
              - iam:TagRole
              - iam:UntagRole
            Resource:
              - !Sub "arn:${AWS::Partition}:iam::${AWS::AccountId}:role/adf-automation-role"
              - !Sub "arn:${AWS::Partition}:iam::${AWS::AccountId}:role/adf-cloudformation-deployment-role"
              - !Sub "arn:${AWS::Partition}:iam::${AWS::AccountId}:role/adf-cloudformation-role"
              - !Sub "arn:${AWS::Partition}:iam::${AWS::AccountId}:role/adf-codecommit-role"
              - !Sub "arn:${AWS::Partition}:iam::${AWS::AccountId}:role/adf-readonly-automation-role"
              - !Sub "arn:${AWS::Partition}:iam::${AWS::AccountId}:role/adf-terraform-role"
              - !Sub "arn:${AWS::Partition}:iam::${AWS::AccountId}:role/adf/bootstrap/adf-bootstrap-test-role"
              - !Sub "arn:${AWS::Partition}:iam::${AWS::AccountId}:role/adf/bootstrap/adf-bootstrap-update-deployment-role"
              - !Sub "arn:${AWS::Partition}:iam::${AWS::AccountId}:role/adf/bootstrap/adf-update-cross-account-access"
          - Effect: Allow
            Action:
              - iam:DeleteRolePolicy
              - iam:GetRole
              - iam:GetRolePolicy
              - iam:PutRolePolicy
              - iam:UpdateAssumeRolePolicy
            Resource:
              - !Sub "arn:${AWS::Partition}:iam::${AWS::AccountId}:role/adf-automation-role"
              - !Sub "arn:${AWS::Partition}:iam::${AWS::AccountId}:role/adf-bootstrap-test-role"
              - !Sub "arn:${AWS::Partition}:iam::${AWS::AccountId}:role/adf-bootstrap-update-deployment-role"
              - !Sub "arn:${AWS::Partition}:iam::${AWS::AccountId}:role/adf-cloudformation-deployment-role"
              - !Sub "arn:${AWS::Partition}:iam::${AWS::AccountId}:role/adf-cloudformation-role"
              - !Sub "arn:${AWS::Partition}:iam::${AWS::AccountId}:role/adf-codecommit-role"
              - !Sub "arn:${AWS::Partition}:iam::${AWS::AccountId}:role/adf-readonly-automation-role"
              - !Sub "arn:${AWS::Partition}:iam::${AWS::AccountId}:role/adf-terraform-role"
              - !Sub "arn:${AWS::Partition}:iam::${AWS::AccountId}:role/adf-update-cross-account-access"
              - !Sub "arn:${AWS::Partition}:iam::${AWS::AccountId}:role/adf/bootstrap/adf-bootstrap-test-role"
              - !Sub "arn:${AWS::Partition}:iam::${AWS::AccountId}:role/adf/bootstrap/adf-bootstrap-update-deployment-role"
              - !Sub "arn:${AWS::Partition}:iam::${AWS::AccountId}:role/adf/bootstrap/adf-update-cross-account-access"
          - Effect: "Allow"
            Action:
              - iam:DeleteRole
              - iam:DeleteRolePolicy
              - iam:UntagRole
            Resource:
              - !Sub "arn:${AWS::Partition}:iam::${AWS::AccountId}:role/adf-update-cross-account-access-role"
      Roles:
        - !Ref OrganizationsRole

  SharedModulesBucketName:
    Type: AWS::SSM::Parameter
    Properties:
      Description: DO NOT EDIT - Used by The AWS Deployment Framework
      Name: /adf/shared_modules_bucket
      Type: String
      Value: !GetAtt SharedModulesBucket.BucketName

  LogLevelSetting:
    Type: AWS::SSM::Parameter
    Properties:
      Description: DO NOT EDIT - Used by The AWS Deployment Framework
      Name: /adf/adf_log_level
      Type: String
      Value: !Ref LogLevel

  CrossAccountJumpRoleArn:
    Type: AWS::SSM::Parameter
    Properties:
      Description: DO NOT EDIT - Used by The AWS Deployment Framework
      Name: /adf/cross_account_jump_role
      Type: String
      Value: !Sub "arn:${AWS::Partition}:iam::${AWS::AccountId}:role/adf/account-bootstrapping/jump/adf-bootstrapping-cross-account-jump-role"

  CrossRegionBucketHandler:
    Type: AWS::Serverless::Function
    Properties:
      Handler: handler.lambda_handler
      CodeUri: lambda_codebase/cross_region_bucket
      Layers:
        - !Ref ADFSharedPythonLambdaLayerVersion
      Description: !Sub >-
        ADF - Installer - Create Shared Modules Bucket in
        ${DeploymentAccountMainRegion}.
      Policies:
        - Version: "2012-10-17"
          Statement:
            - Effect: Allow
              Action: s3:CreateBucket
              Resource: !Sub "arn:${AWS::Partition}:s3:::adf-shared-modules-*"
              Condition:
                StringLike:
                  "s3:LocationConstraint": !Ref DeploymentAccountMainRegion
            - Effect: Allow
              Action:
                - s3:DeleteBucket
                - s3:PutBucketEncryption
                - s3:PutBucketOwnershipControls
                - s3:PutBucketPolicy
                - s3:PutBucketPublicAccessBlock
                - s3:PutEncryptionConfiguration
              # This must match BucketNamePrefix of the SharedModulesBucket resource
              Resource: !Sub "arn:${AWS::Partition}:s3:::adf-shared-modules-*"
            - Effect: Allow
              Action: ssm:GetParameter
              Resource:
                # Hardcoded name (instead of ${SharedModulesBucketName}) to avoid a circular
                # dependency. Converting this to an inline policy can break the circle
                - !Sub "arn:${AWS::Partition}:ssm:${AWS::Region}:${AWS::AccountId}:parameter/adf/shared_modules_bucket"
                - !Sub "arn:${AWS::Partition}:ssm:${AWS::Region}:${AWS::AccountId}:parameter/adf/deployment_account_region"
            - Effect: "Allow"
              Action: "lambda:GetLayerVersion"
              Resource: !Ref ADFSharedPythonLambdaLayerVersion
      FunctionName: CrossRegionBucketHandler
    Metadata:
      BuildMethod: python3.12

  Organization:
    Type: Custom::Organization
    Properties:
      ServiceToken: !GetAtt OrganizationHandler.Arn

  OrganizationHandler:
    Type: AWS::Serverless::Function
    Properties:
      Handler: handler.lambda_handler
      CodeUri: lambda_codebase/organization
      Description: ADF - Installer - Enable AWS Organizations
      Policies:
        - Version: "2012-10-17"
          Statement:
            - Effect: Allow
              Action:
                - "organizations:CreateOrganization"
                - "organizations:DeleteOrganization"
                - "organizations:DescribeOrganization"
                - "organizations:ListRoots"
              Resource: "*"
            - Effect: Allow
              Action: "iam:CreateServiceLinkedRole"
              Resource: !Sub "arn:${AWS::Partition}:iam::*:role/aws-service-role/*"
      FunctionName: AwsOrganizationsHandler
    Metadata:
      BuildMethod: python3.12

  DeploymentOrganizationUnit:
    Type: Custom::OrganizationUnit
    Properties:
      ServiceToken: !GetAtt OrganizationUnitHandler.Arn
      ParentId: !GetAtt Organization.OrganizationRootId
      OrganizationUnitName: deployment

  OrganizationUnitHandler:
    Type: AWS::Serverless::Function
    Properties:
      Handler: handler.lambda_handler
      CodeUri: lambda_codebase/organization_unit
      Description: ADF - Installer - Manage Deployment Organization Unit
      Policies:
        - Version: "2012-10-17"
          Statement:
            - Effect: Allow
              Action:
                - "organizations:CreateOrganizationalUnit"
                - "organizations:DeleteOrganizationalUnit"
                - "organizations:ListOrganizationalUnitsForParent"
              Resource: "*"
      FunctionName: OrganizationUnitHandler
    Metadata:
      BuildMethod: python3.12

  DeploymentAccount:
    Type: Custom::Account
    DependsOn: Organization
    Properties:
      ServiceToken: !GetAtt AccountHandler.Arn
      AccountName: !Ref DeploymentAccountName
      AccountEmailAddress: !Ref DeploymentAccountEmailAddress
      CrossAccountAccessRoleName: !Ref CrossAccountAccessRoleName
      ExistingAccountId: !Ref DeploymentAccountId
      TriggerOnUpdateOfADF: !FindInMap ["Metadata", "ADF", "Version"]

  AccountHandlerFunctionRole:
    Type: "AWS::IAM::Role"
    Properties:
      Path: "/adf/installer/deployment-account-management/"
      AssumeRolePolicyDocument:
        Version: "2012-10-17"
        Statement:
          - Effect: "Allow"
            Principal:
              Service:
                - lambda.amazonaws.com
            Action: "sts:AssumeRole"
      ManagedPolicyArns:
        - !Ref LambdaLayerPolicy
      Policies:
        - PolicyName: "adf-account-management-access"
          PolicyDocument:
            Version: "2012-10-17"
            Statement:
              - Effect: Allow
                Action:
                  - "organizations:CreateAccount"
                  - "organizations:DescribeCreateAccountStatus"
                  - "organizations:ListAccountsForParent"
                  - "organizations:ListOrganizationalUnitsForParent"
                  - "organizations:ListRoots"
                Resource: "*"
              - Effect: Allow
                Action:
                  - "ssm:GetParameter"
                  - "ssm:PutParameter"
                Resource: !Sub "arn:${AWS::Partition}:ssm:${AWS::Region}:${AWS::AccountId}:parameter/adf/deployment_account_id"
              - Effect: Allow
                Action:
                  - "logs:CreateLogGroup"
                  - "logs:CreateLogStream"
                  - "logs:PutLogEvents"
                Resource: "*"

  AccountHandler:
    Type: AWS::Serverless::Function
    Properties:
      Handler: handler.lambda_handler
      CodeUri: lambda_codebase/account
      Description: ADF - Installer - Deployment Account Management
      Role: !GetAtt AccountHandlerFunctionRole.Arn
      FunctionName: AccountHandler
      Layers:
        - !Ref ADFSharedPythonLambdaLayerVersion
    Metadata:
      BuildMethod: python3.12

  PipelineCloudWatchEventRole:
    Type: AWS::IAM::Role
    Properties:
      Path: "/adf/bootstrap-pipeline/"
      AssumeRolePolicyDocument:
        Version: 2012-10-17
        Statement:
          - Effect: Allow
            Principal:
              Service:
                - events.amazonaws.com
            Action: sts:AssumeRole
            Condition:
              ArnEquals:
                "aws:SourceArn": !Sub "arn:${AWS::Partition}:events:${AWS::Region}:${AWS::AccountId}:rule/adf-bootstrap-pipeline-watch-repo"
      Policies:
        - PolicyName: adf-bootstrap-execute-cwe
          PolicyDocument:
            Version: 2012-10-17
            Statement:
              - Effect: Allow
                Action: codepipeline:StartPipelineExecution
                Resource: !Sub "arn:${AWS::Partition}:codepipeline:${AWS::Region}:${AWS::AccountId}:${CodePipeline}"

  PipelineCloudWatchEventRule:
    Type: "AWS::Events::Rule"
    Properties:
      Name: "adf-bootstrap-pipeline-watch-repo"
      EventPattern:
        source:
          - aws.codecommit
        detail-type:
          - "CodeCommit Repository State Change"
        resources:
          - !GetAtt CodeCommitRepository.Arn
        detail:
          event:
            - referenceCreated
            - referenceUpdated
          referenceType:
            - branch
          referenceName:
            - !GetAtt DetermineDefaultBranchName.DefaultBranchName
      Targets:
        - Arn: !Sub "arn:${AWS::Partition}:codepipeline:${AWS::Region}:${AWS::AccountId}:${CodePipeline}"
          RoleArn: !GetAtt PipelineCloudWatchEventRole.Arn
          Id: adf-codepipeline-trigger-bootstrap

Outputs:
  ADFVersionNumber:
    Value: !FindInMap ["Metadata", "ADF", "Version"]
    Export:
      Name: "ADFVersionNumber"

  CodeCommitHttpURL:
    Description: "The CodeCommit HTTP Url"
    Value: !GetAtt CodeCommitRepository.CloneUrlHttp
    Export:
      Name: "BaseTemplatesRepoHttpURL"

  CodeCommitSshURL:
    Description: "The CodeCommit SSH Url"
    Value: !GetAtt CodeCommitRepository.CloneUrlSsh
    Export:
      Name: "BaseTemplatesRepoSSHURL"<|MERGE_RESOLUTION|>--- conflicted
+++ resolved
@@ -111,7 +111,6 @@
       - ERROR
       - CRITICAL
 
-<<<<<<< HEAD
   EnablePolicyV2:
     Description: >-
       Enable the second generation of ADF Policies.
@@ -121,7 +120,7 @@
     AllowedValues:
       - "TRUE"
       - "FALSE"
-=======
+      
   AllowBootstrappingOfManagementAccount:
     Description: >-
       Would ADF need to bootstrap the Management Account of your AWS
@@ -169,7 +168,6 @@
     Type: String
     Default: "1900-12-31T23:59:59Z"
     AllowedPattern: "\\d{4}-[0-1]\\d-[0-3]\\dT[0-2]\\d:[0-5]\\d:[0-5]\\d([+-][0-2]\\d:[0-5]\\d|Z)"
->>>>>>> 51f69365
 
 Globals:
   Function:
