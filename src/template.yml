--- conflicted
+++ resolved
@@ -18,21 +18,13 @@
     Labels:
       ["adf", "aws-deployment-framework", "multi-account", "cicd", "devops"]
     HomePageUrl: https://github.com/awslabs/aws-deployment-framework
-<<<<<<< HEAD
-    SemanticVersion: 3.1.3
-=======
     SemanticVersion: 3.2.0
->>>>>>> 84e7831b
     SourceCodeUrl: https://github.com/awslabs/aws-deployment-framework
 
 Mappings:
   Metadata:
     ADF:
-<<<<<<< HEAD
-      Version: 3.1.3
-=======
       Version: 3.2.0
->>>>>>> 84e7831b
 
 Parameters:
   CrossAccountAccessRoleName:
