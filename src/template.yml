--- conflicted
+++ resolved
@@ -473,15 +473,10 @@
               - !Sub "${BootstrapTemplatesBucket.Arn}/*"
               - !GetAtt BootstrapArtifactStorageBucket.Arn
               - !Sub "${BootstrapArtifactStorageBucket.Arn}/*"
-<<<<<<< HEAD
-              - "arn:aws:s3:::adf-shared-modules-*-*"
-              - "arn:aws:s3:::adf-shared-modules-*-*/*"
+              - !Sub "arn:${AWS::Partition}:s3:::${SharedModulesBucket.BucketName}"
+              - !Sub "arn:${AWS::Partition}:s3:::${SharedModulesBucket.BucketName}/*"
               - !Sub "arn:aws:s3:::${AccountProcessingApplication.Outputs.Bucket}"
               - !Sub "arn:aws:s3:::${AccountProcessingApplication.Outputs.Bucket}/*"
-=======
-              - !Sub "arn:${AWS::Partition}:s3:::${SharedModulesBucket.BucketName}"
-              - !Sub "arn:${AWS::Partition}:s3:::${SharedModulesBucket.BucketName}/*"
->>>>>>> 5598044e
           - Effect: "Allow"
             Action:
               - "codebuild:*"
