AWSTemplateFormatVersion: '2010-09-09'
Transform: 'AWS::Serverless-2016-10-31'
Description: ADF CloudFormation Stack for processing deployment maps.

Parameters:
  OrganizationId:
    Type: String
    MinLength: "1"

  ADFVersion:
    Type: String
    MinLength: "1"

  LambdaLayer:
    Type: String
    MinLength: "1"

  CrossAccountAccessRole:
    Type: String
    MinLength: "1"

  PipelineBucket:
    Type: String
    MinLength: "1"

  RootAccountId:
    Type: String
    MinLength: "1"

  RootAccountRegion:
    Type: String
    MinLength: "1"

  CodeBuildImage:
    Type: String
    MinLength: "1"

  CodeBuildComputeType:
    Type: String
    MinLength: "1"

  SharedModulesBucket:
    Type: String
    MinLength: "1"

  PipelinePrefix:
    Type: String
    MinLength: "1"

  StackPrefix:
    Type: String
    MinLength: "1"

  ADFLogLevel:
    Type: String
    MinLength: "1"

Globals:
  Function:
    Architectures:
      - arm64
    CodeUri: lambda_codebase/pipeline_management
    Runtime: python3.9
    Timeout: 300
    Tracing: Active
    Layers:
      - !Ref LambdaLayer
      - !Ref PipelineManagementLayerVersion

Resources:
<<<<<<< HEAD
  PipelineManagementLayerVersion:
    Type: "AWS::Serverless::LayerVersion"
    Properties:
      ContentUri: "../../adf-build/shared/"
      CompatibleRuntimes:
        - python3.9
      Description: "Common dependencies for ADF Pipeline Management Functions"
      LayerName: pipeline_management_layer
    Metadata:
      BuildMethod: python3.9
  ADFPipelineMangementLambdaBasePolicy:
=======
  ADFPipelineManagementLambdaBasePolicy:
>>>>>>> 84e7831b
    Type: "AWS::IAM::ManagedPolicy"
    Properties:
      Description: "Base policy for all ADF pipeline management lambdas"
      PolicyDocument:
        Version: "2012-10-17"
        Statement:
          - Effect: Allow
            Action:
              - "logs:CreateLogGroup"
              - "logs:CreateLogStream"
              - "logs:PutLogEvents"
              - "xray:PutTelemetryRecords"
              - "xray:PutTraceSegments"
              - "cloudwatch:PutMetricData"
            Resource: "*"
          - Effect: Allow
            Action:
              - "events:PutEvents"
            Resource: !Sub "arn:${AWS::Partition}:events:${RootAccountRegion}:${RootAccountId}:event-bus/ADF-Event-Bus"
      Roles:
        - !Ref DeploymentMapProcessingLambdaRole
        - !Ref CreateOrUpdateRuleLambdaRole
        - !Ref CreateRepositoryLambdaRole
        - !Ref GeneratePipelineInputsLambdaRole
        - !Ref PipelineManagementCodeBuildProjectRole
        - !Ref StoreDefinitionLambdaRole
        - !Ref IdentifyOutOfDatePipelinesLambdaRole

  DeploymentMapProcessingLambdaRolePolicy:
    Type: "AWS::IAM::ManagedPolicy"
    Properties:
      Description: "Policy to allow the deployment map processing Lambda to perform actions"
      PolicyDocument:
        Version: "2012-10-17"
        Statement:
          - Effect: "Allow"
            Action: "s3:ListBucket"
            Resource: !GetAtt ADFPipelineBucket.Arn
          - Effect: "Allow"
            Action: "lambda:GetLayerVersion"
            Resource: !Ref LambdaLayer
          - Effect: "Allow"
            Action: "states:StartExecution"
            Resource: !Sub "arn:${AWS::Partition}:states:${AWS::Region}:${AWS::AccountId}:stateMachine:ADFPipelineManagementStateMachine"
          - Effect: "Allow"
            Action: "s3:GetObject"
            Resource: !Sub "${ADFPipelineBucket.Arn}/*"
      Roles:
        - !Ref DeploymentMapProcessingLambdaRole

  CrossAccountCloudFormationPolicy:
    Type: "AWS::IAM::ManagedPolicy"
    Properties:
      Description: "Policy to allow a lambda to upload a template to s3 and validate a cloudformation template"
      PolicyDocument:
        Version: "2012-10-17"
        Statement:
          - Effect: Allow
            Action:
              - "s3:PutObject"
              - "s3:GetObject"
            Resource:
              - !Sub "arn:${AWS::Partition}:s3:::${PipelineBucket}/*"
          - Effect: Allow
            Action:
              - "cloudformation:ValidateTemplate"
            Resource:
              - "*"
      Roles:
        - !Ref CreateOrUpdateRuleLambdaRole
        - !Ref CreateRepositoryLambdaRole

  DeploymentMapProcessingLambdaRole:
    Type: "AWS::IAM::Role"
    Properties:
      Path: "/adf-automation/"
      AssumeRolePolicyDocument:
        Version: "2012-10-17"
        Statement:
          - Effect: "Allow"
            Principal:
              Service:
                - "lambda.amazonaws.com"
            Action:
              - "sts:AssumeRole"

  CreateOrUpdateRuleLambdaRole:
    Type: "AWS::IAM::Role"
    Properties:
      Path: "/adf-automation/"
      RoleName: "adf-pipeline-create-update-rule"
      AssumeRolePolicyDocument:
        Version: "2012-10-17"
        Statement:
          - Effect: "Allow"
            Principal:
              Service:
                - "lambda.amazonaws.com"
            Action:
              - "sts:AssumeRole"

  CreateRepositoryLambdaRole:
    Type: "AWS::IAM::Role"
    Properties:
      Path: "/adf-automation/"
      RoleName: "adf-pipeline-create-repository"
      AssumeRolePolicyDocument:
        Version: "2012-10-17"
        Statement:
          - Effect: "Allow"
            Principal:
              Service:
                - "lambda.amazonaws.com"
            Action:
              - "sts:AssumeRole"
      Policies:
        - PolicyName: "adf-create-repo-function-policy"
          PolicyDocument:
            Version: "2012-10-17"
            Statement:
              - Effect: Allow
                Action:
                  - "ssm:GetParameter"
                  - "ssm:GetParameters"
                  - "ssm:GetParametersByPath"
                Resource:
                  - "*"

  GeneratePipelineInputsLambdaRole:
    Type: "AWS::IAM::Role"
    Properties:
      Path: "/adf-automation/"
      RoleName: "adf-pipeline-provisioner-generate-inputs"
      AssumeRolePolicyDocument:
        Version: "2012-10-17"
        Statement:
          - Effect: "Allow"
            Principal:
              Service:
                - "lambda.amazonaws.com"
            Action:
              - "sts:AssumeRole"
      Policies:
        - PolicyName: "adf-generate-pipeline-input-function-policy"
          PolicyDocument:
            Version: "2012-10-17"
            Statement:
              - Effect: Allow
                Action:
                  - "sts:AssumeRole"
                Resource:
                  - !Sub "arn:${AWS::Partition}:iam::${RootAccountId}:role/${CrossAccountAccessRole}-readonly"
              - Effect: Allow
                Action:
                  - "ssm:DeleteParameter"
                  - "ssm:GetParameter"
                  - "ssm:GetParameters"
                  - "ssm:GetParametersByPath"
                  - "ssm:PutParameter"
                Resource:
                  - "*"

  StoreDefinitionLambdaRole:
    Type: "AWS::IAM::Role"
    Properties:
      Path: "/adf-automation/"
      AssumeRolePolicyDocument:
        Version: "2012-10-17"
        Statement:
          - Effect: "Allow"
            Principal:
              Service:
                - "lambda.amazonaws.com"
            Action:
              - "sts:AssumeRole"
      Policies:
        - PolicyName: "adf-store-pipeline-definitions"
          PolicyDocument:
            Version: "2012-10-17"
            Statement:
              - Effect: Allow
                Action:
                  - "s3:PutObject"
                Resource:
                  - !Sub "${ADFDefinitionBucket.Arn}/*"

  IdentifyOutOfDatePipelinesLambdaRole:
    Type: "AWS::IAM::Role"
    Properties:
      Path: "/adf-automation/"
      AssumeRolePolicyDocument:
        Version: "2012-10-17"
        Statement:
          - Effect: "Allow"
            Principal:
              Service:
                - "lambda.amazonaws.com"
            Action:
              - "sts:AssumeRole"
      Policies:
        - PolicyName: "adf-get-deployment-maps"
          PolicyDocument:
            Version: "2012-10-17"
            Statement:
              - Effect: Allow
                Action:
                  - "s3:ListBucket"
                  - "s3:GetObject"
                Resource:
                  - !Sub "${ADFPipelineBucket.Arn}/*"
                  - !Sub "${ADFPipelineBucket.Arn}"
              - Effect: Allow
                Action:
                  - "ssm:DeleteParameter"
                  - "ssm:GetParametersByPath"
                Resource:
                  - "*"

  StateMachineExecutionRole:
    Type: "AWS::IAM::Role"
    Properties:
      AssumeRolePolicyDocument:
        Version: "2012-10-17"
        Statement:
          - Effect: "Allow"
            Principal:
              Service:
                - states.amazonaws.com
            Action: "sts:AssumeRole"
      Path: "/"
      Policies:
        - PolicyName: "adf-state-machine-role-policy"
          PolicyDocument:
            Version: "2012-10-17"
            Statement:
              - Effect: Allow
                Action:
                  - "xray:PutTelemetryRecords"
                  - "xray:PutTraceSegments"
                  - "codebuild:BatchGetBuilds"
                  - "cloudwatch:PutMetricData"
                Resource: "*"
              - Effect: Allow
                Action:
                  - "lambda:InvokeFunction"
                Resource:
                  - !GetAtt CreateOrUpdateRuleFunction.Arn
                  - !GetAtt CreateRepositoryFunction.Arn
                  - !GetAtt GeneratePipelineInputsFunction.Arn
                  - !GetAtt StoreDefinitionFunction.Arn
                  - !GetAtt IdentifyOutOfDatePipelinesFunction.Arn
              - Effect: Allow
                Action:
                  - "codebuild:StartBuild"
                Resource:
                  - !GetAtt PipelineManagementCodeBuildProject.Arn
              - Effect: Allow
                Action:
                  - states:StartExecution
                Resource:
                  - !Ref PipelineDeletionStateMachine
              - Effect: Allow
                Action:
                  - events:PutTargets
                  - events:PutRule
                  - events:DescribeRule
                Resource:
                  - "*"

  DeletionStateMachineExecutionRole:
    Type: "AWS::IAM::Role"
    Properties:
      AssumeRolePolicyDocument:
        Version: "2012-10-17"
        Statement:
          - Effect: "Allow"
            Principal:
              Service:
                - states.amazonaws.com
            Action: "sts:AssumeRole"
      Path: "/"
      Policies:
        - PolicyName: "adf-state-machine-role-policy"
          PolicyDocument:
            Version: "2012-10-17"
            Statement:
              - Effect: Allow
                Action:
                  - "xray:PutTelemetryRecords"
                  - "xray:PutTraceSegments"
                  - "cloudwatch:PutMetricData"
                Resource: "*"
        - PolicyName: "adf-deploy-cloudformation-delete"
          PolicyDocument:
            Version: "2012-10-17"
            Statement:
              - Effect: Allow
                Action:
                  - cloudformation:DeleteStack
                Resource:
                  - "*"
                Condition:
                  StringEquals:
                    'aws:ResourceTag/createdBy': "ADF"
              - Effect: Allow
                Action:
                  - "ssm:DeleteParameter"
                Resource:
                  - !Sub "arn:${AWS::Partition}:ssm:${AWS::Region}:${AWS::AccountId}:parameter/deployment/*"

  PipelineManagementStateMachine:
    Type: "AWS::StepFunctions::StateMachine"
    Properties:
      StateMachineName: "ADFPipelineManagementStateMachine"
      DefinitionString: !Sub |-
        {
          "Comment": "ADF Pipeline Management State Machine",
          "StartAt": "CreateOrUpdateRule",
          "States": {
            "CreateOrUpdateRule": {
              "Type": "Task",
              "Resource": "${CreateOrUpdateRuleFunction.Arn}",
              "Retry": [
                {
                  "ErrorEquals": [
                    "States.TaskFailed"
                  ],
                  "IntervalSeconds": 1,
                  "BackoffRate": 1.5,
                  "MaxAttempts": 10
                }, {
                  "ErrorEquals": [
                    "Lambda.Unknown",
                    "Lambda.ServiceException",
                    "Lambda.AWSLambdaException",
                    "Lambda.SdkClientException",
                    "Lambda.TooManyRequestsException"
                  ],
                  "IntervalSeconds": 2,
                  "MaxAttempts": 6,
                  "BackoffRate": 2
                }
              ],
              "Next": "CreateRepository"
            },
            "CreateRepository": {
              "Type": "Task",
              "Resource": "${CreateRepositoryFunction.Arn}",
              "Retry": [
                {
                  "ErrorEquals": [
                    "States.TaskFailed"
                  ],
                  "IntervalSeconds": 1,
                  "BackoffRate": 1.5,
                  "MaxAttempts": 10
                }, {
                  "ErrorEquals": [
                    "Lambda.Unknown",
                    "Lambda.ServiceException",
                    "Lambda.AWSLambdaException",
                    "Lambda.SdkClientException",
                    "Lambda.TooManyRequestsException"
                  ],
                  "IntervalSeconds": 2,
                  "MaxAttempts": 6,
                  "BackoffRate": 2
                }
              ],
              "Next": "GeneratePipelineInputs"
            },
            "GeneratePipelineInputs": {
              "Type": "Task",
              "Resource": "${GeneratePipelineInputsFunction.Arn}",
              "Retry": [
                {
                  "ErrorEquals": [
                    "NoAccountsFoundError",
                    "InvalidDeploymentMapError"
                  ],
                  "MaxAttempts": 0
                },
                {
                  "ErrorEquals": [
                    "States.TaskFailed"
                  ],
                  "IntervalSeconds": 1,
                  "BackoffRate": 1.5,
                  "MaxAttempts": 10
                }, {
                  "ErrorEquals": [
                    "Lambda.Unknown",
                    "Lambda.ServiceException",
                    "Lambda.AWSLambdaException",
                    "Lambda.SdkClientException",
                    "Lambda.TooManyRequestsException"
                  ],
                  "IntervalSeconds": 2,
                  "MaxAttempts": 6,
                  "BackoffRate": 2
                }
              ],
              "Next": "StorePipelineDefinition"
            },
            "StorePipelineDefinition": {
              "Type": "Task",
              "Resource": "${StoreDefinitionFunction.Arn}",
              "Retry": [
                {
                  "ErrorEquals": [
                    "States.TaskFailed"
                  ],
                  "IntervalSeconds": 1,
                  "BackoffRate": 1.5,
                  "MaxAttempts": 10
                }, {
                  "ErrorEquals": [
                    "Lambda.Unknown",
                    "Lambda.ServiceException",
                    "Lambda.AWSLambdaException",
                    "Lambda.SdkClientException",
                    "Lambda.TooManyRequestsException"
                  ],
                  "IntervalSeconds": 2,
                  "MaxAttempts": 6,
                  "BackoffRate": 2
                }
              ],
              "Next": "RunCDK"
            },
            "RunCDK": {
              "Type": "Task",
              "Resource":  "arn:${AWS::Partition}:states:::codebuild:startBuild.sync",
              "Parameters": {
                "ProjectName": "${PipelineManagementCodeBuildProject}",
                "SourceTypeOverride": "S3",
                "SourceLocationOverride.$": "$.definition_location"
              },
              "Retry": [
                {
                  "ErrorEquals": [
                    "CodeBuild.AWSCodeBuildException"
                  ],
                  "BackoffRate": 1.05,
                  "IntervalSeconds": 150,
                  "MaxAttempts": 12
                }
              ],
              "Next": "IdentifyOutOfDatePipelines"
            },
            "IdentifyOutOfDatePipelines": {
              "Type": "Task",
              "Resource": "${IdentifyOutOfDatePipelinesFunction.Arn}",
              "Retry": [
                {
                  "ErrorEquals": [
                    "States.TaskFailed"
                  ],
                  "IntervalSeconds": 1,
                  "BackoffRate": 1.5,
                  "MaxAttempts": 10
                }, {
                  "ErrorEquals": [
                    "Lambda.Unknown",
                    "Lambda.ServiceException",
                    "Lambda.AWSLambdaException",
                    "Lambda.SdkClientException",
                    "Lambda.TooManyRequestsException"
                  ],
                  "IntervalSeconds": 2,
                  "MaxAttempts": 6,
                  "BackoffRate": 2
                }
              ],
              "Next": "AnyPipelineToBeDeleted?"
            },
            "AnyPipelineToBeDeleted?": {
              "Type": "Choice",
              "Choices": [
                {
                  "Variable": "$.pipelines_to_be_deleted",
                  "IsPresent": true,
                  "Next": "InvokeDeleteStateMachine"
                }
              ],
              "Default": "Success"
            },
            "InvokeDeleteStateMachine": {
              "Type": "Task",
              "Resource": "arn:${AWS::Partition}:states:::aws-sdk:sfn:startExecution",
              "Parameters": {
                "StateMachineArn": "${PipelineDeletionStateMachine}",
                "Input.$": "$.pipelines_to_be_deleted",
                "Name.$": "$.hash",
                "TraceHeader.$": "$.traceroot"
              },
              "Catch": [
                {
                  "ErrorEquals": [
                    "Sfn.ExecutionAlreadyExistsException"
                  ],
                  "Next": "Success"
                }
              ],
              "Next": "Success"
            },
            "Success": {
              "Type": "Succeed"
            }
          }
        }
      RoleArn: !GetAtt StateMachineExecutionRole.Arn
      TracingConfiguration:
        Enabled: true

  PipelineDeletionStateMachine:
    Type: "AWS::StepFunctions::StateMachine"
    Properties:
      RoleArn: !GetAtt DeletionStateMachineExecutionRole.Arn
      TracingConfiguration:
        Enabled: true
      DefinitionString: !Sub |-
        {
          "Comment": "Delete Stacks",
          "StartAt": "Map",
          "States": {
            "Map": {
              "Type": "Map",
              "Iterator": {
                "StartAt": "DeleteStack",
                "States": {
                  "DeleteStack": {
                    "Type": "Task",
                    "Parameters": {
                      "StackName.$": "$.full_pipeline_name"
                    },
                    "Resource": "arn:${AWS::Partition}:states:::aws-sdk:cloudformation:deleteStack",
                    "ResultPath": "$.cfn_delete_stack.result",
                    "Next": "DeletePipelineParams"
                  },
                  "DeletePipelineParams": {
                    "Type": "Task",
                    "Parameters": {
                      "Name.$": "States.Format('/deployment/{}/regions', $.pipeline_name)"
                    },
                    "Resource": "arn:${AWS::Partition}:states:::aws-sdk:ssm:deleteParameter",
                    "ResultPath": "$.ssm_delete_param.result",
                    "End": true
                  }
                }
              },
              "MaxConcurrency": 10,
              "Next": "Success",
              "ItemsPath": "$"
            },
            "Success": {
              "Type": "Succeed"
            }
          }
        }

  PipelineManagementCodeBuildProject:
    Type: AWS::CodeBuild::Project
    Properties:
      Artifacts:
        Type: NO_ARTIFACTS
      Environment:
        ComputeType: !Ref CodeBuildComputeType
        Image: !Ref CodeBuildImage
        EnvironmentVariables:
          - Name: PYTHONPATH
            Value: "./adf-build/:./adf-build/python/"
          - Name: ACCOUNT_ID
            Value: !Ref AWS::AccountId
          - Name: MASTER_ACCOUNT_ID
            Value: !Ref RootAccountId
          - Name: S3_BUCKET_NAME
            Value: !Ref PipelineBucket
          - Name: SHARED_MODULES_BUCKET
            Value: !Ref SharedModulesBucket
          - Name: ADF_PIPELINE_PREFIX
            Value: !Ref PipelinePrefix
          - Name: ADF_STACK_PREFIX
            Value: !Ref StackPrefix
          - Name: ADF_LOG_LEVEL
            Value: !Ref ADFLogLevel
          - Name: ADF_VERSION
            Value: !Ref ADFVersion
          - Name: ORGANIZATION_ID
            Value: !Ref OrganizationId
          - Name: CLOUDFORMATION_ROLE_ARN
            Value: !GetAtt ADFPipelineManagementCloudFormationRole.Arn
        Type: LINUX_CONTAINER
      Source:
        Type: NO_SOURCE
        BuildSpec: !Sub |
          version: 0.2
          phases:
            install:
              runtime-versions:
                python: 3.9
                nodejs: 14
              commands:
                - npm install cdk@1.188 -g -y --quiet --no-progress
                - aws s3 cp s3://$SHARED_MODULES_BUCKET/adf-build/ ./adf-build/ --recursive --quiet
                - pip install -r adf-build/requirements.txt -q -t ./adf-build
                - chmod 755 adf-build/cdk/execute_pipeline_stacks.py  adf-build/cdk/generate_pipeline_stacks.py
            build:
              commands:
                - cdk --version
                - mkdir cdk_inputs
                - cp definition.json cdk_inputs/definition.json
                - cdk synth --app adf-build/cdk/generate_pipeline_stacks.py -vv
                - python adf-build/cdk/execute_pipeline_stacks.py
      ServiceRole: !GetAtt PipelineManagementCodeBuildProjectRole.Arn

  PipelineManagementCodeBuildProjectRole:
    Type: AWS::IAM::Role
    Properties:
      Path: "/adf-automation/"
      AssumeRolePolicyDocument:
        Version: "2012-10-17"
        Statement:
          - Effect: Allow
            Principal:
              Service:
                - codebuild.amazonaws.com
            Action:
              - sts:AssumeRole
      Policies:
        - PolicyName: "adf-retrieve-pipeline-definitions"
          PolicyDocument:
            Version: "2012-10-17"
            Statement:
              - Effect: Allow
                Action:
                  - "s3:GetObject"
                  - "s3:GetObjectVersion"
                  - "s3:ListBucket"
                Resource:
                  - !Sub "${ADFDefinitionBucket.Arn}/*"
                  - !Sub "${ADFDefinitionBucket.Arn}"
        - PolicyName: "adf-retrieve-shared-modules"
          PolicyDocument:
            Version: "2012-10-17"
            Statement:
              - Effect: Allow
                Action:
                  - "s3:GetObject"
                  - "s3:GetObjectVersion"
                  - "s3:ListBucket"
                Resource:
                  - !Sub "arn:${AWS::Partition}:s3:::${SharedModulesBucket}/*"
                  - !Sub "arn:${AWS::Partition}:s3:::${SharedModulesBucket}"
        - PolicyName: "adf-deploy-cloudformation-createupdate"
          PolicyDocument:
            Version: "2012-10-17"
            Statement:
              - Effect: Allow
                Action:
                  - cloudformation:CreateStack
                  - cloudformation:UpdateStack
                Resource:
                  - "*"
                Condition:
                  StringEquals:
                    'aws:RequestTag/createdBy': "ADF"
        - PolicyName: "adf-deploy-cloudformation-delete"
          PolicyDocument:
            Version: "2012-10-17"
            Statement:
              - Effect: Allow
                Action:
                  - cloudformation:DeleteStack
                  - cloudformation:UpdateTerminationProtection
                Resource:
                  - "*"
                Condition:
                  StringEquals:
                    'aws:ResourceTag/createdBy': "ADF"
        - PolicyName: "adf-deploy-cloudformation-template"
          PolicyDocument:
            Version: "2012-10-17"
            Statement:
              - Effect: Allow
                Action:
                  - cloudformation:DescribeStacks
                  - cloudformation:CreateChangeSet
                  - cloudformation:DeleteChangeSet
                  - cloudformation:DescribeChangeSet
                  - cloudformation:ExecuteChangeSet
                  - cloudformation:SetStackPolicy
                  - cloudformation:ValidateTemplate
                Resource:
                  - "*"
              - Effect: Allow
                Sid: "PassRole"
                Action:
                  - 'iam:PassRole'
                Resource:
                  - !GetAtt ADFPipelineManagementCloudFormationRole.Arn
                Condition:
                  StringEqualsIfExists:
                    'iam:PassedToService':
                      - cloudformation.amazonaws.com

  ADFPipelineManagementCloudFormationRole:
    Type: AWS::IAM::Role
    Properties:
      AssumeRolePolicyDocument:
        Version: "2012-10-17"
        Statement:
          - Effect: Allow
            Principal:
              Service:
                - cloudformation.amazonaws.com
            Action:
              - sts:AssumeRole
      Path: /
      Policies:
        - PolicyName: "adf-codepipeline-creation"
          PolicyDocument:
            Version: "2012-10-17"
            Statement:
              - Effect: Allow
                Action:
                  - "codepipeline:CreatePipeline"
                  - "codepipeline:DeletePipeline"
                  - "codepipeline:DeleteWebhook"
                  - "codepipeline:DeregisterWebhookWithThirdParty"
                  - "codepipeline:GetPipeline"
                  - "codepipeline:GetPipelineState"
                  - "codepipeline:PutWebhook"
                  - "codepipeline:RegisterWebhookWithThirdParty"
                  - "codepipeline:StartPipelineExecution"
                  - "codepipeline:TagResource"
                  - "codepipeline:UpdatePipeline"
                Resource:
                  - !Sub arn:${AWS::Partition}:codepipeline:${AWS::Region}:${AWS::AccountId}:webhook:adf-webhook-*
                  - !Sub arn:${AWS::Partition}:codepipeline:${AWS::Region}:${AWS::AccountId}:${PipelinePrefix}*
              - Effect: Allow
                Action:
                  - "codebuild:CreateProject"
                  - "codebuild:DeleteProject"
                  - "codebuild:UpdateProject"
                Resource:
                  - !Sub arn:${AWS::Partition}:codebuild:${AWS::Region}:${AWS::AccountId}:project/adf-build-*
                  - !Sub arn:${AWS::Partition}:codebuild:${AWS::Region}:${AWS::AccountId}:project/adf-deploy-*
              - Effect: Allow
                Action:
                  - "sns:DeleteTopic"
                  - "sns:CreateTopic"
                  - "sns:Unsubscribe"
                  - "sns:Subscribe"
                  - "sns:SetTopicAttributes"
                  - "sns:GetTopicAttributes"
                  - "sns:TagResource"
                  - "sns:ListSubscriptionsByTopic"
                Resource:
                  - !Sub arn:${AWS::Partition}:sns:${AWS::Region}:${AWS::AccountId}:${PipelinePrefix}*
              - Effect: Allow
                Action:
                  - "iam:CreateRole"
                  - "iam:AttachRolePolicy"
                  - "iam:DeleteRole"
                  - "iam:DeleteRolePolicy"
                  - "iam:GetRole"
                  - "iam:GetRolePolicy"
                  - "iam:PutRolePolicy"
                Resource:
                  - !Sub arn:${AWS::Partition}:iam::${AWS::AccountId}:role/adf-pipeline-*
              - Effect: Allow
                Sid: "AllowPassRole"
                Action:
                  - "iam:PassRole"
                Resource:
                  - !Sub arn:${AWS::Partition}:iam::*:role/*
              - Effect: Allow
                Sid: "CodeBuildVPC"
                Action:
                  - "ec2:AuthorizeSecurityGroupEgress"
                  - "ec2:AuthorizeSecurityGroupIngress"
                  - "ec2:CreateSecurityGroup"
                  - "ec2:CreateTags"
                  - "ec2:DeleteSecurityGroup"
                  - "ec2:DeleteSecurityGroup"
                  - "ec2:DeleteTags"
                  - "ec2:Describe*"
                  - "ec2:List*"
                  - "ec2:RevokeSecurityGroupEgress"
                  - "ec2:RevokeSecurityGroupIngress"
                Resource:
                  - "*"
              - Effect: Allow
                Sid: "AllowCodeStarConnection"
                Action:
                  - "codestar-connections:PassConnection"
                Resource:
                  - !Sub arn:${AWS::Partition}:codestar-connections:${AWS::Region}:${AWS::AccountId}:connection/*
                Condition:
                  StringEquals:
                    'codestar-connections:PassedToService': 'codepipeline.amazonaws.com'
              - Effect: Allow
                Action:
                  - "events:PutRule"
                  - "events:PutTargets"
                  - "events:PutPermission"
                  - "events:RemoveTargets"
                  - "events:DeleteRule"
                  - "events:DescribeRule"
                Resource:
                  - !Sub arn:${AWS::Partition}:events:${AWS::Region}:${AWS::AccountId}:rule/${PipelinePrefix}*
              - Effect: Allow
                Action:
                  - "lambda:CreateEventSourceMapping"
                  - "lambda:AddPermission"
                  - "lambda:CreateFunction"
                  - "lambda:DeleteFunction"
                  - "lambda:GetFunction"
                  - "lambda:GetFunctionConfiguration"
                  - "lambda:RemovePermission"
                  - "lambda:UpdateFunctionCode"
                  - "lambda:UpdateFunctionConfiguration"
                Resource: "*"
              - Effect: Allow
                Action:
                  - "iam:TagPolicy"
                  - "iam:TagRole"
                Resource: "*"

  DeploymentMapProcessingFunction:
    Type: 'AWS::Serverless::Function'
    Properties:
      Handler: process_deployment_map.lambda_handler
      Description: "ADF Lambda Function - Deployment Map Processing"
      Environment:
        Variables:
          ACCOUNT_ID: !Ref AWS::AccountId
          ORGANIZATION_ID: !Ref OrganizationId
          ADF_VERSION: !Ref ADFVersion
          ADF_LOG_LEVEL: !Ref ADFLogLevel
          PIPELINE_MANAGEMENT_STATE_MACHINE: !Sub "arn:${AWS::Partition}:states:${AWS::Region}:${AWS::AccountId}:stateMachine:ADFPipelineManagementStateMachine"
          ADF_ROLE_NAME: !Ref CrossAccountAccessRole
          ADF_EVENTBUS_ARN: !Sub "arn:${AWS::Partition}:events:${RootAccountRegion}:${RootAccountId}:event-bus/ADF-Event-Bus"
          ADF_EVENTBUS_REGION: !Ref RootAccountRegion
      FunctionName: DeploymentMapProcessorFunction
      Role: !GetAtt DeploymentMapProcessingLambdaRole.Arn
      Events:
        S3Event:
          Type: S3
          Properties:
            Bucket:
              Ref: ADFPipelineBucket
            Events: s3:ObjectCreated:*

  ADFAutomationRoleCrossAccountAccessRolePolicy:
    Type: "AWS::IAM::ManagedPolicy"
    Properties:
      Description: "Additional policy that allows a lambda to assume the cross account automation role"
      PolicyDocument:
        Version: "2012-10-17"
        Statement:
          - Effect: Allow
            Action:
              - "sts:AssumeRole"
            Resource: !Sub "arn:${AWS::Partition}:iam::*:role/adf-automation-role"
      Roles:
        - !Ref CreateOrUpdateRuleLambdaRole
        - !Ref CreateRepositoryLambdaRole

  CreateOrUpdateRuleFunction:
    Type: 'AWS::Serverless::Function'
    Properties:
      Handler: create_or_update_rule.lambda_handler
      Description: "ADF Lambda Function - Create or Update rule"
      Environment:
        Variables:
          ACCOUNT_ID: !Ref AWS::AccountId
          ORGANIZATION_ID: !Ref OrganizationId
          ADF_VERSION: !Ref ADFVersion
          ADF_LOG_LEVEL: !Ref ADFLogLevel
          ADF_ROLE_NAME: !Ref CrossAccountAccessRole
          S3_BUCKET_NAME: !Ref PipelineBucket
          ADF_EVENTBUS_ARN: !Sub "arn:${AWS::Partition}:events:${RootAccountRegion}:${RootAccountId}:event-bus/ADF-Event-Bus"
          ADF_EVENTBUS_REGION: !Ref RootAccountRegion
      FunctionName: ADFPipelineCreateOrUpdateRuleFunction
      Role: !GetAtt CreateOrUpdateRuleLambdaRole.Arn

  CreateRepositoryFunction:
    Type: 'AWS::Serverless::Function'
    Properties:
      Handler: create_repository.lambda_handler
      Description: "ADF Lambda Function - Create Repository"
      Environment:
        Variables:
          ACCOUNT_ID: !Ref AWS::AccountId
          ORGANIZATION_ID: !Ref OrganizationId
          ADF_VERSION: !Ref ADFVersion
          ADF_LOG_LEVEL: !Ref ADFLogLevel
          ADF_ROLE_NAME: !Ref CrossAccountAccessRole
          S3_BUCKET_NAME: !Ref PipelineBucket
          ADF_EVENTBUS_ARN: !Sub "arn:${AWS::Partition}:events:${RootAccountRegion}:${RootAccountId}:event-bus/ADF-Event-Bus"
          ADF_EVENTBUS_REGION: !Ref RootAccountRegion
      FunctionName: ADFPipelineCreateRepositoryFunction
      Role: !GetAtt CreateRepositoryLambdaRole.Arn

  GeneratePipelineInputsFunction:
    Type: 'AWS::Serverless::Function'
    Properties:
      Handler: generate_pipeline_inputs.lambda_handler
      Description: "ADF Lambda Function - Generate Pipeline Inputs"
      Environment:
        Variables:
          ACCOUNT_ID: !Ref AWS::AccountId
          ORGANIZATION_ID: !Ref OrganizationId
          ADF_VERSION: !Ref ADFVersion
          ADF_LOG_LEVEL: !Ref ADFLogLevel
          ADF_ROLE_NAME: !Ref CrossAccountAccessRole
          S3_BUCKET_NAME: !Ref PipelineBucket
          ROOT_ACCOUNT_ID: !Ref RootAccountId
      FunctionName: ADFPipelineGenerateInputsFunction
      Role: !GetAtt GeneratePipelineInputsLambdaRole.Arn

  StoreDefinitionFunction:
    Type: 'AWS::Serverless::Function'
    Properties:
      Handler: store_pipeline_definition.lambda_handler
      Description: "ADF Lambda Function - Store Pipeline Definition"
      Environment:
        Variables:
          ACCOUNT_ID: !Ref AWS::AccountId
          ORGANIZATION_ID: !Ref OrganizationId
          ADF_VERSION: !Ref ADFVersion
          ADF_LOG_LEVEL: !Ref ADFLogLevel
          ADF_ROLE_NAME: !Ref CrossAccountAccessRole
          S3_BUCKET_NAME: !Ref ADFDefinitionBucket
          ROOT_ACCOUNT_ID: !Ref RootAccountId
      FunctionName: ADFPipelineStoreDefinitionFunction
      Role: !GetAtt StoreDefinitionLambdaRole.Arn

  IdentifyOutOfDatePipelinesFunction:
    Type: 'AWS::Serverless::Function'
    Properties:
      Handler: identify_out_of_date_pipelines.lambda_handler
      Description: "ADF Lambda Function - Identify Out Of Date Pipelines"
      Environment:
        Variables:
          ACCOUNT_ID: !Ref AWS::AccountId
          ORGANIZATION_ID: !Ref OrganizationId
          ADF_VERSION: !Ref ADFVersion
          ADF_LOG_LEVEL: !Ref ADFLogLevel
          ADF_ROLE_NAME: !Ref CrossAccountAccessRole
          ROOT_ACCOUNT_ID: !Ref RootAccountId
          S3_BUCKET_NAME: !Ref ADFPipelineBucket
          ADF_PIPELINE_PREFIX: !Ref PipelinePrefix
      FunctionName: ADFPipelineIdentifyOutOfDatePipelinesFunction
      Role: !GetAtt IdentifyOutOfDatePipelinesLambdaRole.Arn

  ADFDefinitionBucket:
    Type: "AWS::S3::Bucket"
    DeletionPolicy: Retain
    UpdateReplacePolicy: Retain
    Properties:
      AccessControl: BucketOwnerFullControl
      BucketEncryption:
        ServerSideEncryptionConfiguration:
          - ServerSideEncryptionByDefault:
              SSEAlgorithm: AES256
      VersioningConfiguration:
        Status: Enabled
      PublicAccessBlockConfiguration:
        BlockPublicAcls: true
        BlockPublicPolicy: true
        IgnorePublicAcls: true
        RestrictPublicBuckets: true

  DefinitionBucketParameter:
    Type: "AWS::SSM::Parameter"
    Properties:
      Name: "/adf/pipeline_definition_bucket"
      Type: "String"
      Value: !Ref ADFDefinitionBucket

  ADFPipelineBucket:
    Type: "AWS::S3::Bucket"
    DeletionPolicy: Retain
    UpdateReplacePolicy: Retain
    Properties:
      AccessControl: BucketOwnerFullControl
      BucketEncryption:
        ServerSideEncryptionConfiguration:
          - ServerSideEncryptionByDefault:
              SSEAlgorithm: AES256
      VersioningConfiguration:
        Status: Enabled
      PublicAccessBlockConfiguration:
        BlockPublicAcls: true
        BlockPublicPolicy: true
        IgnorePublicAcls: true
        RestrictPublicBuckets: true

  StateMachineFailureAlarm:
    Type: AWS::CloudWatch::Alarm
    Properties:
      ComparisonOperator: GreaterThanThreshold
      EvaluationPeriods: 1
      MetricName: "ExecutionsFailed"
      Namespace: "AWS/States"
      Dimensions:
        - Name: "StateMachineArn"
          Value: !Ref PipelineManagementStateMachine
      Period: 60
      Statistic: Sum
      Threshold: 1
      TreatMissingData: notBreaching
      Unit: Count

Outputs:
  Bucket:
    Value: !Ref ADFPipelineBucket

  DefinitionBucket:
    Value: !Ref ADFDefinitionBucket

  CreateOrUpdateRuleLambdaRoleArn:
    Value: !GetAtt CreateOrUpdateRuleLambdaRole.Arn

  CreateRepositoryLambdaRoleArn:
    Value: !GetAtt CreateRepositoryLambdaRole.Arn<|MERGE_RESOLUTION|>--- conflicted
+++ resolved
@@ -68,7 +68,6 @@
       - !Ref PipelineManagementLayerVersion
 
 Resources:
-<<<<<<< HEAD
   PipelineManagementLayerVersion:
     Type: "AWS::Serverless::LayerVersion"
     Properties:
@@ -79,10 +78,8 @@
       LayerName: pipeline_management_layer
     Metadata:
       BuildMethod: python3.9
+
   ADFPipelineMangementLambdaBasePolicy:
-=======
-  ADFPipelineManagementLambdaBasePolicy:
->>>>>>> 84e7831b
     Type: "AWS::IAM::ManagedPolicy"
     Properties:
       Description: "Base policy for all ADF pipeline management lambdas"
