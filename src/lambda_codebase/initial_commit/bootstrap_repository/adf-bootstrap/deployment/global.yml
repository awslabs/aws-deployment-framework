--- conflicted
+++ resolved
@@ -1321,11 +1321,7 @@
           - aws.codecommit
         detail-type:
           - "CodeCommit Repository State Change"
-<<<<<<< HEAD
-        resources: 
-=======
         resources:
->>>>>>> 88d7aec2
           - !Sub "arn:${AWS::Partition}:codecommit:${AWS::Region}:${AWS::AccountId}:${CodeCommitRepository.Name}"
         detail:
           event:
