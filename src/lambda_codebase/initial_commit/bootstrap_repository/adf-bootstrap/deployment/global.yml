--- conflicted
+++ resolved
@@ -170,7 +170,6 @@
         BlockPublicPolicy: true
         IgnorePublicAcls: true
         RestrictPublicBuckets: true
-<<<<<<< HEAD
   PipelineManagementApplication:
     Type: AWS::Serverless::Application
     DeletionPolicy: Delete
@@ -189,9 +188,7 @@
         SharedModulesBucket: !Ref SharedModulesBucket
         PipelinePrefix: !Ref PipelinePrefix
         StackPrefix: !Ref StackPrefix
-=======
-
->>>>>>> fb26bcde
+
   CodeCommitRole:
     Type: AWS::IAM::Role
     Properties:
@@ -771,28 +768,8 @@
                 - pip install -r adf-build/requirements.txt -q -t ./adf-build
             build:
               commands:
-<<<<<<< HEAD
                 - aws s3 cp deployment_map.yml s3://$ADF_PIPELINES_BUCKET/deployment_map.yml
                 - aws s3 sync deployment_maps/* s3://$ADF_PIPELINES_BUCKET
-=======
-                - cdk --version
-                - >-
-                    chmod 755
-                    adf-build/cdk/execute_pipeline_stacks.py
-                    adf-build/cdk/generate_pipeline_inputs.py
-                    adf-build/cdk/generate_pipeline_stacks.py
-                    adf-build/cdk/clean_pipelines.py
-                - python adf-build/cdk/generate_pipeline_inputs.py
-                - >-
-                    cdk synth
-                    --no-version-reporting
-                    --app adf-build/cdk/generate_pipeline_stacks.py
-                    1> /dev/null
-                - python adf-build/cdk/execute_pipeline_stacks.py
-            post_build:
-              commands:
-                - python adf-build/cdk/clean_pipelines.py
->>>>>>> fb26bcde
       ServiceRole: !GetAtt PipelineProvisionerCodeBuildRole.Arn
       Tags:
         - Key: "Name"
