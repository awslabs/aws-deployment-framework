--- conflicted
+++ resolved
@@ -27,7 +27,6 @@
       Roles:
         - adf-cloudformation-deployment-role
 
-<<<<<<< HEAD
   ##
   # Begin of Terraform resources
   ##
@@ -85,9 +84,6 @@
   ##
   # Begin of VPC CodeBuild support IAM permissions
   ##
-=======
-  # VPC CodeBuild support IAM permissions
->>>>>>> beb649d1
   PipelineProvisionerResourcePolicy:
     Type: AWS::IAM::Policy
     Properties:
