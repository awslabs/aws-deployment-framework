--- conflicted
+++ resolved
@@ -27,14 +27,16 @@
       Roles:
         - adf-cloudformation-deployment-role
 
-<<<<<<< HEAD
+  ##
+  # Begin of Terraform resources
+  ##
   # ADFTerraformRole:
-  #   # This is the role that will be used to deploy Terraform resources from within 
-  #   # the target account. You should scope this policy depending on what you would 
+  #   # This is the role that will be used to deploy Terraform resources from within
+  #   # the target account. You should scope this policy depending on what you would
   #   # like to deploy within certain Organizational Units.
   #   # NOTE: below is a sample IAM policy. This policies should NOT be used for purposes other than testing.
   #   # Uncomment the `ADFTerraformRole` and `ADFTerraformPolicy` resources if you want to enable Terraform support in ADF
-  #   # and deploy resources in Deployment account using Terraform. If you need to push to other account, you don't need to 
+  #   # and deploy resources in Deployment account using Terraform. If you need to push to other account, you don't need to
   #   # add this policy
   #   Type: AWS::IAM::Role
   #   Properties:
@@ -75,7 +77,10 @@
   #             - "*"
   #     Roles:
   #       - !Ref ADFTerraformRole
-=======
+  ##
+  # End of Terraform resources
+  ##
+
   ##
   # Begin of VPC CodeBuild support IAM permissions
   ##
@@ -137,5 +142,4 @@
         - adf-codebuild-role
   ##
   # End of VPC CodeBuild support IAM permissions
-  ##
->>>>>>> add933ec
+  ##