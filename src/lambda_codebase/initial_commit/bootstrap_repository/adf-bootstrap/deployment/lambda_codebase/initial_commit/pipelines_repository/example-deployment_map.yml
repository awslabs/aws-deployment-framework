--- conflicted
+++ resolved
@@ -15,17 +15,11 @@
     targets:  # Deployment stages
       - /banking/testing  # This will use the default deployment action as defined above
       - path: /banking/production
-<<<<<<< HEAD
-        properties:
-          stack_name: my-cool-iam-stack # Since no deploy type is defined above this target is assumed type of CloudFormation
-          change_set_approval: True # override deploy action above and insert a approval in between create + execute change set
-=======
         # Since the deploy type is not overridden, it uses the CloudFormation as defined by the default provider
         # while using specific properties for this target:
         properties:
           stack_name: my-cool-iam-stack  # Override the default stack name to a specific one, useful when adopting a stack into ADF
           change_set_approval: True  # Override deploy action above and insert an approval in between create + execute change set
->>>>>>> 6cabcf7d
       - provider: lambda
         properties:  # See https://docs.aws.amazon.com/codepipeline/latest/userguide/actions-invoke-lambda-function.html
           input: {"name": "jon_doe"}  # This input will be passed to the function as a string
@@ -43,11 +37,7 @@
         provider: codebuild
         properties:
           role: packer
-<<<<<<< HEAD
-          size: medium # Resource allocation for the build stage -> small | medium | large
-=======
           size: medium  # Resource allocation for the build stage -> small | medium | large
->>>>>>> 6cabcf7d
     params:
       schedule: rate(7 days)  # Run once every seven days. See expression syntax at: https://docs.aws.amazon.com/AmazonCloudWatch/latest/events/ScheduledEvents.html#RateExpressions
     completion_trigger:  # What should happen when this pipeline completes
