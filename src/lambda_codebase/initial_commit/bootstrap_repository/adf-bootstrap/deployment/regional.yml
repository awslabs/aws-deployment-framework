# // Copyright 2020 Amazon.com, Inc. or its affiliates. All Rights Reserved.
# // SPDX-License-Identifier: Apache-2.0

AWSTemplateFormatVersion: "2010-09-09"
Description: ADF CloudFormation Template (Regional) for Deployment Account

Parameters:
  OrganizationId:
    Type: "AWS::SSM::Parameter::Value<String>"
    Default: organization_id
<<<<<<< HEAD
  ADFTerraformExtension:
    Type: "AWS::SSM::Parameter::Value<String>"
    Default: /adf/extensions/terraform/enabled
Conditions:
  ADFTerraformExtensionEnabled: !Equals
    - !Ref ADFTerraformExtension
    - True
=======

>>>>>>> add933ec
Resources:
  DeploymentFrameworkRegionalS3Bucket:
    Type: AWS::S3::Bucket
    DeletionPolicy: Retain
    UpdateReplacePolicy: Retain
    Properties:
      BucketEncryption:
        ServerSideEncryptionConfiguration:
          - ServerSideEncryptionByDefault:
              SSEAlgorithm: AES256
      VersioningConfiguration:
        Status: Enabled
      PublicAccessBlockConfiguration:
        BlockPublicAcls: true
        BlockPublicPolicy: true
        IgnorePublicAcls: true
        RestrictPublicBuckets: true

  DeploymentFrameworkRegionalPipelineBucketPolicy:
    Type: AWS::S3::BucketPolicy
    Properties:
      Bucket: !Ref "DeploymentFrameworkRegionalS3Bucket"
      PolicyDocument:
        Statement:
          - Action:
              - s3:Get*
              - s3:List*
              - s3:PutObject*
              - s3:PutReplicationConfiguration
            Effect: Allow
            Condition:
              StringEquals:
                aws:PrincipalOrgID: !Ref OrganizationId
            Resource:
              - !Sub arn:${AWS::Partition}:s3:::${DeploymentFrameworkRegionalS3Bucket}
              - !Sub arn:${AWS::Partition}:s3:::${DeploymentFrameworkRegionalS3Bucket}/*
            Principal:
              AWS: "*"

  DeploymentFrameworkRegionalKMSKey:
    Type: AWS::KMS::Key
    Properties:
      Description: Used by Assumed Roles in Accounts accounts to Encrypt/Decrypt code
      EnableKeyRotation: true
      KeyPolicy:
        Version: "2012-10-17"
        Id: !Ref AWS::StackName
        Statement:
          - Sid: Allows admin of the key
            Effect: Allow
            Principal:
              AWS: !Sub arn:${AWS::Partition}:iam::${AWS::AccountId}:root
            Action:
              - "kms:CancelKeyDeletion"
              - "kms:Create*"
              - "kms:Decrypt"
              - "kms:Delete*"
              - "kms:Describe*"
              - "kms:DescribeKey"
              - "kms:Disable*"
              - "kms:Enable*"
              - "kms:Encrypt"
              - "kms:GenerateDataKey*"
              - "kms:Get*"
              - "kms:List*"
              - "kms:Put*"
              - "kms:ReEncrypt*"
              - "kms:Revoke*"
              - "kms:ScheduleKeyDeletion"
              - "kms:Update*"
            Resource: "*"
          - Sid: Allow use of the key
            Effect: Allow
            Principal:
              AWS: "*"
            Action:
              - kms:Decrypt
              - kms:DescribeKey
              - kms:Encrypt
              - kms:GenerateDataKey*
              - kms:ReEncrypt*
            Resource: "*"
            Condition:
              StringEquals:
                aws:PrincipalOrgID: !Ref OrganizationId
<<<<<<< HEAD
  TerraformLockTable:
    Condition: ADFTerraformExtensionEnabled
    Type: "AWS::DynamoDB::Table"
    Properties:
      AttributeDefinitions:
        - AttributeName: LockID
          AttributeType: S
      KeySchema:
        - AttributeName: LockID
          KeyType: HASH
      BillingMode: PAY_PER_REQUEST
      TableName: adf-tflocktable
=======

>>>>>>> add933ec
Outputs:
  DeploymentFrameworkRegionalS3Bucket:
    Description: The S3 Bucket used for cross region codepipeline deployments
    Value: !Ref DeploymentFrameworkRegionalS3Bucket
    Export:
      Name: !Sub "S3Bucket-${AWS::Region}"

  DeploymentFrameworkRegionalKMSKey:
    Description: The KMSKey used for cross region codepipeline deployments
    Value: !GetAtt DeploymentFrameworkRegionalKMSKey.Arn
    Export:
      Name: !Sub "KMSArn-${AWS::Region}"<|MERGE_RESOLUTION|>--- conflicted
+++ resolved
@@ -8,17 +8,17 @@
   OrganizationId:
     Type: "AWS::SSM::Parameter::Value<String>"
     Default: organization_id
-<<<<<<< HEAD
+
   ADFTerraformExtension:
     Type: "AWS::SSM::Parameter::Value<String>"
     Default: /adf/extensions/terraform/enabled
+
 Conditions:
-  ADFTerraformExtensionEnabled: !Equals
-    - !Ref ADFTerraformExtension
-    - True
-=======
+  ADFTerraformExtensionEnabled:
+    Fn::Equals:
+      - !Ref ADFTerraformExtension
+      - True
 
->>>>>>> add933ec
 Resources:
   DeploymentFrameworkRegionalS3Bucket:
     Type: AWS::S3::Bucket
@@ -104,10 +104,12 @@
             Condition:
               StringEquals:
                 aws:PrincipalOrgID: !Ref OrganizationId
-<<<<<<< HEAD
+
   TerraformLockTable:
     Condition: ADFTerraformExtensionEnabled
     Type: "AWS::DynamoDB::Table"
+    DeletionPolicy: Retain
+    UpdateReplacePolicy: Retain
     Properties:
       AttributeDefinitions:
         - AttributeName: LockID
@@ -117,9 +119,7 @@
           KeyType: HASH
       BillingMode: PAY_PER_REQUEST
       TableName: adf-tflocktable
-=======
 
->>>>>>> add933ec
 Outputs:
   DeploymentFrameworkRegionalS3Bucket:
     Description: The S3 Bucket used for cross region codepipeline deployments
