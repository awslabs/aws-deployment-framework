# // Copyright 2020 Amazon.com, Inc. or its affiliates. All Rights Reserved.
# // SPDX-License-Identifier: Apache-2.0

AWSTemplateFormatVersion: "2010-09-09"
Description: ADF CloudFormation Template - Global Base - Cross Account Roles to Allow Access to CodePipeline in Deployment Account
Parameters:
  KMSArn:
    Type: "AWS::SSM::Parameter::Value<String>"
    Description: ARN of the KMS CMK created in the Deployment account
    Default: kms_arn
  DeploymentAccountId:
    Type: "AWS::SSM::Parameter::Value<String>"
    Description: Deployment Account ID
    Default: deployment_account_id
  DeploymentAccountBucketName:
    Type: "AWS::SSM::Parameter::Value<String>"
    Description: Deployment Bucket Name
    Default: bucket_name
Resources:
  CodeCommitRole:
    # This role is used to connect the Pipeline in the deployment account to CodeCommit in
    # In the source account. If you are not using CodeCommit or are using it only for a specific
    # OU you can target this more specifically and remove it from the global.yml
    Type: AWS::IAM::Role
    Properties:
      RoleName: "adf-codecommit-role"
      AssumeRolePolicyDocument:
        Version: "2012-10-17"
        Statement:
          - Effect: Allow
            Principal:
              AWS: !Sub arn:${AWS::Partition}:iam::${DeploymentAccountId}:role/adf-codepipeline-role
            Action:
              - sts:AssumeRole
          - Effect: Allow
            Principal:
              Service:
                - events.amazonaws.com
            Action:
              - sts:AssumeRole
      Path: /
  CodeCommitPolicy:
    Type: AWS::IAM::Policy
    Properties:
      PolicyName: "adf-codecommit-role-policy"
      PolicyDocument:
        Version: "2012-10-17"
        Statement:
          - Effect: Allow
            Action:
              - "codecommit:BatchGetRepositories"
              - "codecommit:CancelUploadArchive"
              - "codecommit:Get*"
              - "codecommit:GitPull"
              - "codecommit:List*"
              - "codecommit:UploadArchive"
              - "codepipeline:StartPipelineExecution"
              - "events:PutEvents"
            Resource: "*"
          - Effect: Allow
            Action:
              - "s3:Get*"
              - "s3:List*"
              - "s3:Put*"
            Resource:
              - !Sub arn:${AWS::Partition}:s3:::${DeploymentAccountBucketName}
              - !Sub arn:${AWS::Partition}:s3:::${DeploymentAccountBucketName}/*
          - Effect: Allow
            Action:
              - "kms:Decrypt"
              - "kms:Describe*"
              - "kms:DescribeKey"
              - "kms:Encrypt"
              - "kms:GenerateDataKey*"
              - "kms:Get*"
              - "kms:List*"
              - "kms:ReEncrypt*"
            Resource: !Ref KMSArn
      Roles:
        - !Ref CodeCommitRole
  CloudFormationPolicy:
    Type: AWS::IAM::Policy
    Properties:
      PolicyName: "adf-cloudformation-role-policy"
      PolicyDocument:
        Version: "2012-10-17"
        Statement:
          - Effect: Allow
            Sid: "CloudFormation"
            Action:
              - cloudformation:*
              - codedeploy:*
              - iam:PassRole
              - servicecatalog:CreateProvisioningArtifact
              - servicecatalog:DeleteProvisioningArtifact
              - servicecatalog:DescribeProvisioningArtifact
              - servicecatalog:ListProvisioningArtifacts
              - servicecatalog:UpdateProduct
            Resource: "*"
          - Effect: Allow
            Sid: "S3"
            Action:
              - s3:Get*
              - s3:List*
              - s3:Put*
            Resource:
              - !Sub arn:${AWS::Partition}:s3:::${DeploymentAccountBucketName}
              - !Sub arn:${AWS::Partition}:s3:::${DeploymentAccountBucketName}/*
          - Effect: Allow
            Sid: "KMS"
            Action:
              - kms:Decrypt
              - kms:DescribeKey
              - kms:Encrypt
              - kms:GenerateDataKey*
              - kms:ReEncrypt*
            Resource: !Ref KMSArn
      Roles:
        - !Ref CloudFormationRole
  CloudFormationRole:
    Type: AWS::IAM::Role
    Properties:
      RoleName: "adf-cloudformation-role"
      AssumeRolePolicyDocument:
        Version: "2012-10-17"
        Statement:
          - Effect: Allow
            Principal:
              AWS:
                - !Sub arn:${AWS::Partition}:iam::${DeploymentAccountId}:role/adf-codepipeline-role
                - !Sub arn:${AWS::Partition}:iam::${DeploymentAccountId}:role/adf-cloudformation-role
            Action:
              - sts:AssumeRole
      Path: /
  CloudFormationDeploymentPolicy:
    # This is the policy that will be used to deploy CloudFormation resources from
    # within the target account. You should scope this policy depending
    # On what you would like to deploy within certain Organizational Units.
    # NOTE: below is a sample IAM policy. This policies should NOT be used for purposes other than testing.
    Type: AWS::IAM::Policy
    Properties:
      PolicyName: "adf-cloudformation-deployment-role-policy-kms"
      PolicyDocument:
        Version: "2012-10-17"
        Statement:
          - Effect: Allow
            Sid: "KMS"
            Action:
              - "kms:Decrypt"
              - "kms:DescribeKey"
              - "kms:Encrypt"
              - "kms:GenerateDataKey*"
              - "kms:ReEncrypt*"
            Resource: !Ref "KMSArn"
      Roles:
        - !Ref CloudFormationDeploymentRole
  CloudFormationDeploymentRole:
    Type: AWS::IAM::Role
    Properties:
      RoleName: "adf-cloudformation-deployment-role"
      AssumeRolePolicyDocument:
        Version: "2012-10-17"
        Statement:
          - Effect: Allow
            Sid: "CloudFormation"
            Principal:
              Service:
                - cloudformation.amazonaws.com
            Action:
              - sts:AssumeRole
          - Effect: Allow
            Sid: "AssumeRoleLambda"
            Principal:
              AWS:
                - !Sub arn:${AWS::Partition}:iam::${DeploymentAccountId}:role/adf-lambda-role
            Action:
              - sts:AssumeRole
          - Effect: Allow
            Sid: "AssumeRole"
            Principal:
              AWS:
                - !Sub arn:${AWS::Partition}:iam::${DeploymentAccountId}:role/adf-codepipeline-role
            Action:
              - sts:AssumeRole
            Condition:
              ArnEquals:
<<<<<<< HEAD
                "aws:SourceArn": !Sub "arn:aws:codepipeline:${AWS::Region}:${DeploymentAccountId}:*"
=======
                "aws:SourceArn": !Sub "arn:${AWS::Partition}:codepipeline:${AWS::Region}:${DeploymentAccountId}:*"
>>>>>>> 75112416
      Path: /
  AdfAutomationRole:
    # This role is used by CodeBuild on the Deployment Account when creating new Codepipeline Pipelines.
    # This role is not assumed by CodeBuild in any other pipeline other than 'aws-deployment-framework-pipelines'
    Type: AWS::IAM::Role
    Properties:
      RoleName: "adf-automation-role"
      AssumeRolePolicyDocument:
        Version: "2012-10-17"
        Statement:
          - Effect: Allow
            Sid: "AssumeRole"
            Principal:
              AWS:
                - !Sub arn:${AWS::Partition}:iam::${DeploymentAccountId}:role/adf-pipeline-provisioner-codebuild-role
            Action:
              - sts:AssumeRole
      Path: /
  AdfAutomationRolePolicy:
    Type: AWS::IAM::Policy
    Properties:
      PolicyName: "adf-automation-role-policy"
      PolicyDocument:
        Version: "2012-10-17"
        Statement:
          - Effect: Allow
            Sid: "S3"
            Action:
              - s3:Get*
              - s3:List*
            Resource:
              - !Sub "arn:${AWS::Partition}:s3:::${DeploymentAccountBucketName}/adf-build/templates/*"
          - Effect: Allow
            Sid: "CloudFormation"
            Action:
              - "cloudformation:CancelUpdateStack"
              - "cloudformation:ContinueUpdateRollback"
              - "cloudformation:CreateChangeSet"
              - "cloudformation:CreateStack"
              - "cloudformation:DeleteChangeSet"
              - "cloudformation:DeleteStack"
              - "cloudformation:DescribeChangeSet"
              - "cloudformation:DescribeStacks"
              - "cloudformation:ExecuteChangeSet"
              - "cloudformation:SetStackPolicy"
              - "cloudformation:SignalResource"
              - "cloudformation:UpdateStack"
              - "cloudformation:UpdateTerminationProtection"
            Resource:
              - !Sub "arn:${AWS::Partition}:cloudformation:${AWS::Region}:${AWS::AccountId}:stack/adf-codecommit-*/*"
              - !Sub "arn:${AWS::Partition}:cloudformation:${AWS::Region}:${AWS::AccountId}:stack/adf-event-rule-${AWS::AccountId}-*/*"
          - Effect: Allow
            Sid: "CodeCommit"
            Action:
              - "codecommit:CreateRepository"
              - "codecommit:UpdateRepository"
              - "codecommit:GetRepository"
              - "codecommit:TagResource"
            Resource:
              - "*"
          - Effect: Allow
            Sid: "Events"
            Action:
              - "events:DescribeRule"
              - "events:EnableRule"
              - "events:ListRules"
              - "events:PutEvents"
              - "events:PutRule"
              - "events:PutTargets"
              - "cloudformation:ValidateTemplate"
            Resource:
              - "*"
          - Effect: Allow
            Sid: "SSM"
            Action:
              - "ssm:GetParameters"
              - "ssm:GetParameter"
            Resource:
              - !Sub "arn:${AWS::Partition}:ssm:${AWS::Region}:${AWS::AccountId}:parameter/bucket_name"
              - !Sub "arn:${AWS::Partition}:ssm:${AWS::Region}:${AWS::AccountId}:parameter/deployment_account_id"
              - !Sub "arn:${AWS::Partition}:ssm:${AWS::Region}:${AWS::AccountId}:parameter/kms_arn"
          - Effect: Allow
            Sid: "IAM"
            Action:
              - "iam:CreateRole"
              - "iam:CreateRolePolicy"
              - "iam:DeleteRole"
              - "iam:DeleteRolePolicy"
              - "iam:GetRole"
              - "iam:GetRolePolicy"
              - "iam:PassRole"
              - "iam:PutRolePolicy"
            Resource:
              - !Sub "arn:${AWS::Partition}:iam::${AWS::AccountId}:role/adf-event-rule-${AWS::AccountId}-${DeploymentAccountId}-EventRole-*"
      Roles:
        - !Ref AdfAutomationRole
  ReadOnlyAutomationRole:
    # This role is used by CodeBuild on the Deployment Account for each of the deployment pipelines
    # to gather information from other accounts. For example, certain intrinsic functions (resolve/import) allow fetching/reading data from other accounts CloudFormation stacks and Parameter Store values.
    # This is the role that will be assumed in order to facilitate this scenario.
    Type: AWS::IAM::Role
    Properties:
      RoleName: "adf-readonly-automation-role"
      AssumeRolePolicyDocument:
        Version: "2012-10-17"
        Statement:
          - Effect: Allow
            Sid: "AssumeRole"
            Principal:
              AWS:
                - !Sub arn:${AWS::Partition}:iam::${DeploymentAccountId}:role/adf-codebuild-role
            Action:
              - sts:AssumeRole
      Path: /
  ReadOnlyAutomationRolePolicy:
    Type: AWS::IAM::Policy
    Properties:
      PolicyName: "adf-readonly-automation-role-policy"
      PolicyDocument:
        Version: "2012-10-17"
        Statement:
          - Effect: Allow
            Sid: "CloudFormation"
            Action:
              - "ssm:GetParameter"
              - "ssm:GetParameters"
              - "cloudformation:DescribeStacks"
              - "cloudformation:ValidateTemplate"
            Resource:
              - "*"
      Roles:
        - !Ref ReadOnlyAutomationRole<|MERGE_RESOLUTION|>--- conflicted
+++ resolved
@@ -184,11 +184,7 @@
               - sts:AssumeRole
             Condition:
               ArnEquals:
-<<<<<<< HEAD
-                "aws:SourceArn": !Sub "arn:aws:codepipeline:${AWS::Region}:${DeploymentAccountId}:*"
-=======
                 "aws:SourceArn": !Sub "arn:${AWS::Partition}:codepipeline:${AWS::Region}:${DeploymentAccountId}:*"
->>>>>>> 75112416
       Path: /
   AdfAutomationRole:
     # This role is used by CodeBuild on the Deployment Account when creating new Codepipeline Pipelines.
