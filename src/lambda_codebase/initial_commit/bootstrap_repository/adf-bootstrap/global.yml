# // Copyright 2020 Amazon.com, Inc. or its affiliates. All Rights Reserved.
# // SPDX-License-Identifier: Apache-2.0

AWSTemplateFormatVersion: "2010-09-09"
Description: >-
  ADF CloudFormation Template - Global Base - Cross Account Roles to Allow Access
  to CodePipeline in Deployment Account

Parameters:
  KMSArn:
    Type: "AWS::SSM::Parameter::Value<String>"
    Description: ARN of the KMS CMK created in the Deployment account
    Default: kms_arn

  DeploymentAccountId:
    Type: "AWS::SSM::Parameter::Value<String>"
    Description: Deployment Account ID
    Default: deployment_account_id

  DeploymentAccountBucketName:
    Type: "AWS::SSM::Parameter::Value<String>"
    Description: Deployment Bucket Name
    Default: bucket_name

Resources:
  CodeCommitRole:
    # This role is used to connect the Pipeline in the deployment account to CodeCommit in
    # In the source account. If you are not using CodeCommit or are using it only for a specific
    # OU you can target this more specifically and remove it from the global.yml
    Type: AWS::IAM::Role
    Properties:
      RoleName: "adf-codecommit-role"
      AssumeRolePolicyDocument:
        Version: "2012-10-17"
        Statement:
          - Effect: Allow
            Condition:
              ArnEquals:
                "aws:PrincipalArn": !Sub "arn:${AWS::Partition}:iam::${DeploymentAccountId}:role/adf-codepipeline-role"
            Principal:
              AWS: !Sub arn:${AWS::Partition}:iam::${DeploymentAccountId}:root
            Action:
              - sts:AssumeRole
          - Effect: Allow
            Principal:
              Service:
                - events.amazonaws.com
            Action:
              - sts:AssumeRole
      Path: /

  CodeCommitPolicy:
    Type: AWS::IAM::Policy
    Properties:
      PolicyName: "adf-codecommit-role-policy"
      PolicyDocument:
        Version: "2012-10-17"
        Statement:
          - Effect: Allow
            Action:
              - "codecommit:BatchGetRepositories"
              - "codecommit:CancelUploadArchive"
              - "codecommit:Get*"
              - "codecommit:GitPull"
              - "codecommit:List*"
              - "codecommit:UploadArchive"
              - "codepipeline:StartPipelineExecution"
              - "events:PutEvents"
            Resource: "*"
          - Effect: Allow
            Action:
              - "s3:Get*"
              - "s3:List*"
              - "s3:Put*"
            Resource:
              - !Sub arn:${AWS::Partition}:s3:::${DeploymentAccountBucketName}
              - !Sub arn:${AWS::Partition}:s3:::${DeploymentAccountBucketName}/*
          - Effect: Allow
            Action:
              - "kms:Decrypt"
              - "kms:Describe*"
              - "kms:DescribeKey"
              - "kms:Encrypt"
              - "kms:GenerateDataKey*"
              - "kms:Get*"
              - "kms:List*"
              - "kms:ReEncrypt*"
            Resource: !Ref KMSArn
      Roles:
        - !Ref CodeCommitRole

  CloudFormationPolicy:
    Type: AWS::IAM::Policy
    Properties:
      PolicyName: "adf-cloudformation-role-policy"
      PolicyDocument:
        Version: "2012-10-17"
        Statement:
          - Effect: Allow
            Sid: "CloudFormation"
            Action:
              - cloudformation:*
              - codedeploy:*
              - iam:PassRole
              - servicecatalog:CreateProvisioningArtifact
              - servicecatalog:DeleteProvisioningArtifact
              - servicecatalog:DescribeProvisioningArtifact
              - servicecatalog:ListProvisioningArtifacts
              - servicecatalog:UpdateProduct
            Resource: "*"
      Roles:
        - !Ref CloudFormationRole
  CloudFormationKMSPolicy:
    Type: AWS::IAM::Policy
    Properties:
      PolicyName: "adf-cloudformation-role-policy-kms"
      PolicyDocument:
        Version: "2012-10-17"
        Statement:
          - Effect: Allow
            Sid: "KMS"
            Action:
              - kms:Decrypt
              - kms:DescribeKey
              - kms:Encrypt
              - kms:GenerateDataKey*
              - kms:ReEncrypt*
            Resource: !Ref KMSArn
      Roles:
        - !Ref CloudFormationRole

  CloudFormationPolicyS3:
    Type: AWS::IAM::Policy
    Properties:
      PolicyName: "adf-cloudformation-role-policy-s3"
      PolicyDocument:
        Version: "2012-10-17"
        Statement:
          - Effect: Allow
            Sid: "S3"
            Action:
              - s3:Get*
              - s3:List*
              - s3:Put*
            Resource:
              - !Sub arn:${AWS::Partition}:s3:::${DeploymentAccountBucketName}
              - !Sub arn:${AWS::Partition}:s3:::${DeploymentAccountBucketName}/*
      Roles:
        - !Ref CloudFormationRole

  CloudFormationRole:
    Type: AWS::IAM::Role
    Properties:
      RoleName: "adf-cloudformation-role"
      AssumeRolePolicyDocument:
        Version: "2012-10-17"
        Statement:
          - Effect: Allow
            Principal:
              AWS:
                - !Sub arn:${AWS::Partition}:iam::${DeploymentAccountId}:role/adf-codepipeline-role
                - !Sub arn:${AWS::Partition}:iam::${DeploymentAccountId}:role/adf-cloudformation-role
            Action:
              - sts:AssumeRole
      Path: /

  CloudFormationDeploymentPolicy:
    # This is the policy that will be used to deploy CloudFormation resources from
    # within the target account. You should scope this policy depending
    # On what you would like to deploy within certain Organizational Units.
    # NOTE: below is a sample IAM policy. This policies should NOT be used
    # for purposes other than testing.
    Type: AWS::IAM::Policy
    Properties:
      PolicyName: "adf-cloudformation-deployment-role-policy-kms"
      PolicyDocument:
        Version: "2012-10-17"
        Statement:
          - Effect: Allow
            Sid: "KMS"
            Action:
              - "kms:Decrypt"
              - "kms:DescribeKey"
              - "kms:Encrypt"
              - "kms:GenerateDataKey*"
              - "kms:ReEncrypt*"
            Resource: !Ref "KMSArn"
      Roles:
        - !Ref CloudFormationDeploymentRole

  CloudFormationDeploymentRole:
    Type: AWS::IAM::Role
    Properties:
      RoleName: "adf-cloudformation-deployment-role"
      AssumeRolePolicyDocument:
        Version: "2012-10-17"
        Statement:
          - Effect: Allow
            Sid: "CloudFormation"
            Principal:
              Service:
                - cloudformation.amazonaws.com
            Action:
              - sts:AssumeRole
          - Effect: Allow
<<<<<<< HEAD
            Sid: "AssumeRoleLambda"
            Condition:
              ArnEquals:
                "aws:PrincipalArn": !Sub "arn:${AWS::Partition}:iam::${DeploymentAccountId}:role/adf-lambda-role"
            Principal:
              AWS:
                - !Sub arn:${AWS::Partition}:iam::${DeploymentAccountId}:root
            Action:
              - sts:AssumeRole
          - Effect: Allow
=======
>>>>>>> 8964304f
            Sid: "AssumeRole"
            Principal:
              AWS:
                - !Sub arn:${AWS::Partition}:iam::${DeploymentAccountId}:root
            Action:
              - sts:AssumeRole
            Condition:
              ArnEquals:
                "aws:SourceArn": !Sub "arn:${AWS::Partition}:codepipeline:${AWS::Region}:${DeploymentAccountId}:*"
                "aws:PrincipalArn": !Sub "arn:${AWS::Partition}:iam::${DeploymentAccountId}:role/adf-codepipeline-role"
      Path: /

  UpdateCrossAccountAccessByDeploymentAccountRole:
    Type: AWS::IAM::Role
    Properties:
      RoleName: "adf-update-cross-account-access-role"
      AssumeRolePolicyDocument:
        Version: "2012-10-17"
        Statement:
          - Effect: Allow
            Sid: "AssumeRoleByEnableCrossAccountLambda"
            Principal:
              AWS:
                - !Sub arn:${AWS::Partition}:iam::${DeploymentAccountId}:role/adf-enable-cross-account-access-lambda-role
            Action:
              - sts:AssumeRole
      Path: /
      Policies:
        - PolicyName: "adf-allow-updating-cross-account-roles"
          PolicyDocument:
            Version: "2012-10-17"
            Statement:
              - Effect: Allow
                Action:
                  - "iam:GetRolePolicy"
                  - "iam:PutRolePolicy"
                Resource:
                  - !Sub "arn:${AWS::Partition}:iam::${AWS::AccountId}:role/adf-cloudformation-deployment-role"
                  - !Sub "arn:${AWS::Partition}:iam::${AWS::AccountId}:role/adf-cloudformation-role"

  AdfAutomationRole:
    # This role is used by CodeBuild on the Deployment Account when creating
    # new CodePipeline Pipelines.
    # This role is not assumed by CodeBuild in any other pipeline other
    # than 'aws-deployment-framework-pipelines'
    Type: AWS::IAM::Role
    Properties:
      RoleName: "adf-automation-role"
      AssumeRolePolicyDocument:
        Version: "2012-10-17"
        Statement:
          - Effect: Allow
            Sid: "AssumeRole"
            Condition:
              ArnEquals:
                "aws:PrincipalArn": !Sub "arn:${AWS::Partition}:iam::${DeploymentAccountId}:role/adf-pipeline-provisioner-codebuild-role"
            Principal:
              AWS:
<<<<<<< HEAD
                - !Sub "arn:${AWS::Partition}:iam::${DeploymentAccountId}:root"
=======
                - !Sub arn:${AWS::Partition}:iam::${DeploymentAccountId}:role/adf-automation/adf-pipeline-create-update-rule
                - !Sub arn:${AWS::Partition}:iam::${DeploymentAccountId}:role/adf-automation/adf-pipeline-create-repository
>>>>>>> 8964304f
            Action:
              - sts:AssumeRole
      Path: /

  AdfAutomationRolePolicy:
    Type: AWS::IAM::Policy
    Properties:
      PolicyName: "adf-automation-role-policy"
      PolicyDocument:
        Version: "2012-10-17"
        Statement:
          - Effect: Allow
            Sid: "S3"
            Action:
              - s3:Get*
              - s3:List*
            Resource:
              - !Sub "arn:${AWS::Partition}:s3:::${DeploymentAccountBucketName}/adf-build/templates/*"
          - Effect: Allow
            Sid: "CloudFormation"
            Action:
              - "cloudformation:CancelUpdateStack"
              - "cloudformation:ContinueUpdateRollback"
              - "cloudformation:CreateChangeSet"
              - "cloudformation:CreateStack"
              - "cloudformation:DeleteChangeSet"
              - "cloudformation:DeleteStack"
              - "cloudformation:DescribeChangeSet"
              - "cloudformation:DescribeStacks"
              - "cloudformation:ExecuteChangeSet"
              - "cloudformation:SetStackPolicy"
              - "cloudformation:SignalResource"
              - "cloudformation:UpdateStack"
              - "cloudformation:UpdateTerminationProtection"
            Resource:
              - !Sub "arn:${AWS::Partition}:cloudformation:${AWS::Region}:${AWS::AccountId}:stack/adf-codecommit-*/*"
              - !Sub "arn:${AWS::Partition}:cloudformation:${AWS::Region}:${AWS::AccountId}:stack/adf-event-rule-${AWS::AccountId}-*/*"
          - Effect: Allow
            Sid: "CodeCommit"
            Action:
              - "codecommit:CreateRepository"
              - "codecommit:UpdateRepositoryDescription"
              - "codecommit:PutRepositoryTriggers"
              - "codecommit:GetRepository"
              - "codecommit:TagResource"
              - "codecommit:UntagResource"
            Resource:
              - "*"
          - Effect: Allow
            Sid: "Events"
            Action:
              - "events:DescribeRule"
              - "events:EnableRule"
              - "events:ListRules"
              - "events:PutEvents"
              - "events:PutRule"
              - "events:PutTargets"
              - "cloudformation:ValidateTemplate"
            Resource:
              - "*"
          - Effect: Allow
            Sid: "SSM"
            Action:
              - "ssm:GetParameters"
              - "ssm:GetParameter"
            Resource:
              - !Sub "arn:${AWS::Partition}:ssm:${AWS::Region}:${AWS::AccountId}:parameter/bucket_name"
              - !Sub "arn:${AWS::Partition}:ssm:${AWS::Region}:${AWS::AccountId}:parameter/deployment_account_id"
              - !Sub "arn:${AWS::Partition}:ssm:${AWS::Region}:${AWS::AccountId}:parameter/kms_arn"
          - Effect: Allow
            Sid: "IAM"
            Action:
              - "iam:AttachRolePolicy"
              - "iam:CreateRole"
              - "iam:DeleteRole"
              - "iam:DeleteRolePolicy"
              - "iam:GetRole"
              - "iam:GetRolePolicy"
              - "iam:PassRole"
              - "iam:PutRolePolicy"
            Resource:
              - !Sub "arn:${AWS::Partition}:iam::${AWS::AccountId}:role/adf-event-rule-${AWS::AccountId}-${DeploymentAccountId}-EventRole-*"
      Roles:
        - !Ref AdfAutomationRole

  ReadOnlyAutomationRole:
    # This role is used by CodeBuild on the Deployment Account for each
    # of the deployment pipelines to gather information from other accounts.
    # For example, certain intrinsic functions (resolve/import) allow
    # fetching/reading data from other accounts CloudFormation stacks
    # and Parameter Store values. This is the role that will be assumed
    # in order to facilitate this scenario.
    Type: AWS::IAM::Role
    Properties:
      RoleName: "adf-readonly-automation-role"
      AssumeRolePolicyDocument:
        Version: "2012-10-17"
        Statement:
          - Effect: Allow
            Sid: "AssumeRole"
            Condition:
              ArnEquals:
                "aws:PrincipalArn": !Sub "arn:${AWS::Partition}:iam::${DeploymentAccountId}:role/adf-codebuild-role"
            Principal:
              AWS:
                - !Sub arn:${AWS::Partition}:iam::${DeploymentAccountId}:root
            Action:
              - sts:AssumeRole
      Path: /

  ReadOnlyAutomationRolePolicy:
    Type: AWS::IAM::Policy
    Properties:
      PolicyName: "adf-readonly-automation-role-policy"
      PolicyDocument:
        Version: "2012-10-17"
        Statement:
          - Effect: Allow
            Sid: "CloudFormation"
            Action:
              - "ssm:GetParameter"
              - "ssm:GetParameters"
              - "cloudformation:DescribeStacks"
              - "cloudformation:ValidateTemplate"
            Resource:
              - "*"
      Roles:
        - !Ref ReadOnlyAutomationRole<|MERGE_RESOLUTION|>--- conflicted
+++ resolved
@@ -203,19 +203,16 @@
             Action:
               - sts:AssumeRole
           - Effect: Allow
-<<<<<<< HEAD
             Sid: "AssumeRoleLambda"
+            Principal:
+              AWS:
+                - !Sub arn:${AWS::Partition}:iam::${DeploymentAccountId}:root
+            Action:
+              - sts:AssumeRole
             Condition:
               ArnEquals:
                 "aws:PrincipalArn": !Sub "arn:${AWS::Partition}:iam::${DeploymentAccountId}:role/adf-lambda-role"
-            Principal:
-              AWS:
-                - !Sub arn:${AWS::Partition}:iam::${DeploymentAccountId}:root
-            Action:
-              - sts:AssumeRole
-          - Effect: Allow
-=======
->>>>>>> 8964304f
+          - Effect: Allow
             Sid: "AssumeRole"
             Principal:
               AWS:
@@ -271,15 +268,12 @@
             Sid: "AssumeRole"
             Condition:
               ArnEquals:
-                "aws:PrincipalArn": !Sub "arn:${AWS::Partition}:iam::${DeploymentAccountId}:role/adf-pipeline-provisioner-codebuild-role"
-            Principal:
-              AWS:
-<<<<<<< HEAD
+                "aws:PrincipalArn":
+                  - !Sub "arn:${AWS::Partition}:iam::${DeploymentAccountId}:role/adf-automation/adf-pipeline-create-update-rule"
+                  - !Sub "arn:${AWS::Partition}:iam::${DeploymentAccountId}:role/adf-automation/adf-pipeline-create-repository"
+            Principal:
+              AWS:
                 - !Sub "arn:${AWS::Partition}:iam::${DeploymentAccountId}:root"
-=======
-                - !Sub arn:${AWS::Partition}:iam::${DeploymentAccountId}:role/adf-automation/adf-pipeline-create-update-rule
-                - !Sub arn:${AWS::Partition}:iam::${DeploymentAccountId}:role/adf-automation/adf-pipeline-create-repository
->>>>>>> 8964304f
             Action:
               - sts:AssumeRole
       Path: /
