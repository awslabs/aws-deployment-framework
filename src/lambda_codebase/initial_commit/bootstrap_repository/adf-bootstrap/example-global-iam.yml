--- conflicted
+++ resolved
@@ -2,8 +2,7 @@
 # // SPDX-License-Identifier: Apache-2.0
 
 AWSTemplateFormatVersion: "2010-09-09"
-<<<<<<< HEAD
-Description: ADF CloudFormation Template (Global) for IAM in the Deployment Account
+Description: ADF CloudFormation Template (Global) for IAM in the Target Accounts
 
 Parameters:
   DeploymentAccountId:
@@ -11,9 +10,6 @@
     Description: Deployment Account ID
     Default: deployment_account_id
 
-=======
-Description: ADF CloudFormation Template (Global) for IAM in the Target Accounts
->>>>>>> 6cabcf7d
 Resources:
   CloudFormationDeploymentPolicy:
     # This is the policy that will be used to deploy CloudFormation resources from
