# Copyright 2020 Amazon.com, Inc. or its affiliates. All Rights Reserved.
# SPDX-License-Identifier: MIT-0

"""
A collection of all Error Types used in ADF
"""


class Error(Exception):
    """Base class for exceptions in this module."""


class RetryError(Exception):
    """Retry Error used for Step Functions logic"""


class ParameterNotFoundError(Exception):
    """
    Parameter not found in Parameter Store
    """


class InvalidConfigError(Exception):
    """
    Used for invalid configuration(s) within
    adfconfig.yml and deployment_map.yml
    """


class GenericAccountConfigureError(Exception):
    """
    Generic Account cannot be setup since no base stack is present
    """


class AccountCreationNotFinishedError(Exception):
    """
    When we interact with a Boto3 API call and it fails with the
    SubscriptionRequiredException error code. This implies that the
    account is still being created behind the scenes. To ease troubleshooting
    we raise this Exception class instead. To clarify what is happening.
    """


class RootOUIDError(Exception):
    """
    Raised when an account is moved to the root of the organization
    and a describe call is attempted again the root of the org.
    """


class InvalidTemplateError(Exception):
    """
    Raised when a CloudFormation template fails the Validate Template call
    """


class InvalidDeploymentMapError(Exception):
    """
    Raised when a Deployment Map is invalid
    """


class NoAccountsFoundError(Exception):
    """
    Raised when there are no Accounts found a specific OU defined in the Deployment Map
<<<<<<< HEAD
    """

    pass


class InsufficientWaveSizeError(Exception):
    """
    Raised when the defined wave size is less than the calculated minimum actions
=======
>>>>>>> 9b8ff6de
    """<|MERGE_RESOLUTION|>--- conflicted
+++ resolved
@@ -64,15 +64,10 @@
 class NoAccountsFoundError(Exception):
     """
     Raised when there are no Accounts found a specific OU defined in the Deployment Map
-<<<<<<< HEAD
     """
-
-    pass
 
 
 class InsufficientWaveSizeError(Exception):
     """
     Raised when the defined wave size is less than the calculated minimum actions
-=======
->>>>>>> 9b8ff6de
     """