# Copyright 2020 Amazon.com, Inc. or its affiliates. All Rights Reserved.
# SPDX-License-Identifier: MIT-0

"""
Organizations module used throughout the ADF
"""

import json
import os

from time import sleep
from botocore.config import Config
from botocore.exceptions import ClientError

from errors import RootOUIDError
from logger import configure_logger
from paginator import paginator
from partition import get_organization_api_region

LOGGER = configure_logger(__name__)
AWS_REGION = os.getenv("AWS_REGION")


class OrganizationsException(Exception):
    pass


class Organizations:  # pylint: disable=R0904
    """
    Class used for modeling Organizations
    """

    _config = Config(retries=dict(max_attempts=30))

    def __init__(
        self, role=None, account_id=None, org_client=None, tagging_client=None
    ):
        if role:
            LOGGER.warning(
                "Using a role in the organisations client is being deprecated. Please provide the relevant clients to remove this warning"
            )
        if not role:
            if not org_client:
                raise OrganizationsException(
                    "If a role isn't provided, please provide an org_client"
                )
            if not tagging_client:
                raise OrganizationsException(
                    "If a role isn't provided, please provide a tagging_client"
                )
        self.client = (
            role.client("organizations", config=Organizations._config)
            if not org_client
            else org_client
        )
        organization_api_region = get_organization_api_region(AWS_REGION)
        self.tags_client = (
            role.client(
                "resourcegroupstaggingapi",
                region_name=organization_api_region,
                config=Organizations._config,
            )
            if not tagging_client
            else tagging_client
        )
        self.account_id = account_id
        self.account_ids = []
        self.root_id = None

    def get_parent_info(self):
        response = self.list_parents(self.account_id)
        return {
            "ou_parent_id": response.get("Id"),
            "ou_parent_type": response.get("Type"),
        }

    def enable_organization_policies(
        self, policy_type="SERVICE_CONTROL_POLICY"
    ):  # or 'TAG_POLICY'
        try:
            self.client.enable_policy_type(
                RootId=self.get_ou_root_id(), PolicyType=policy_type
            )
        except self.client.exceptions.PolicyTypeAlreadyEnabledException:
            LOGGER.info("%s are currently enabled within the Organization", policy_type)

    @staticmethod
    def trim_policy_path(policy):
        return policy[2:] if policy.startswith("//") else policy

    @staticmethod
    def is_ou_id(ou_id):
        return ou_id[0] in ["r", "o"]

    def get_organization_map(self, org_structure, counter=0):
        for name, ou_id in org_structure.copy().items():
            # Skip accounts - accounts can't have children
            if not Organizations.is_ou_id(ou_id):
                continue
            # List OUs
            for organization_id in [
                organization_id["Id"]
                for organization_id in paginator(
                    self.client.list_children,
                    **{"ParentId": ou_id, "ChildType": "ORGANIZATIONAL_UNIT"},
                )
            ]:
                if organization_id in org_structure.values() and counter != 0:
                    continue
                ou_name = self.describe_ou_name(organization_id)
                trimmed_path = Organizations.trim_policy_path(f"{name}/{ou_name}")
                org_structure[trimmed_path] = organization_id
            # List accounts
            for account_id in [
                account_id["Id"]
                for account_id in paginator(
                    self.client.list_children,
                    **{"ParentId": ou_id, "ChildType": "ACCOUNT"},
                )
            ]:
                if account_id in org_structure.values() and counter != 0:
                    continue
                account_name = self.describe_account_name(account_id)
                trimmed_path = Organizations.trim_policy_path(f"{name}/{account_name}")
                org_structure[trimmed_path] = account_id
        counter = counter + 1
        # Counter is greater than 5 here is the conditional as organizations cannot have more than 5 levels of nested OUs + 1 accounts "level"
        return (
            org_structure
            if counter > 5
            else self.get_organization_map(org_structure, counter)
        )

    def update_policy(self, content, policy_id):
        self.client.update_policy(PolicyId=policy_id, Content=content)

    def create_policy(self, content, ou_path, policy_type="SERVICE_CONTROL_POLICY"):
        policy_type_name = (
            "scp" if policy_type == "SERVICE_CONTROL_POLICY" else "tagging-policy"
        )
        response = self.client.create_policy(
            Content=content,
            Description=f"ADF Managed {policy_type}",
            Name=f"adf-{policy_type_name}-{ou_path}",
            Type=policy_type,
        )
        return response["Policy"]["PolicySummary"]["Id"]

    @staticmethod
    def get_policy_body(path):
        with open(f"./adf-bootstrap/{path}", mode="r", encoding="utf-8") as policy:
            return json.dumps(json.load(policy))

    def list_policies(self, name, policy_type="SERVICE_CONTROL_POLICY"):
        response = list(paginator(self.client.list_policies, Filter=policy_type))
        try:
            return [policy for policy in response if policy["Name"] == name][0]["Id"]
        except IndexError:
            return []

    def describe_policy_id_for_target(
        self, target_id, policy_type="SERVICE_CONTROL_POLICY"
    ):
        response = self.client.list_policies_for_target(
            TargetId=target_id, Filter=policy_type
        )
        try:
            return [
                p
                for p in response["Policies"]
                if f"ADF Managed {policy_type}" in p["Description"]
            ][0]["Id"]
        except IndexError:
            return []

    def describe_policy(self, policy_id):
        response = self.client.describe_policy(PolicyId=policy_id)
        return response.get("Policy")

    def attach_policy(self, policy_id, target_id):
        try:
            self.client.attach_policy(PolicyId=policy_id, TargetId=target_id)
        except self.client.exceptions.DuplicatePolicyAttachmentException:
            pass

    def detach_policy(self, policy_id, target_id):
        self.client.detach_policy(PolicyId=policy_id, TargetId=target_id)

    def delete_policy(self, policy_id):
        self.client.delete_policy(PolicyId=policy_id)

    def get_accounts(self):
        for account in paginator(self.client.list_accounts):
            if not account.get("Status") == "ACTIVE":
                LOGGER.warning("Account %s is not an Active AWS Account", account["Id"])
                continue
            self.account_ids.append(account)
        return self.account_ids

    def get_organization_info(self):
        response = self.client.describe_organization()
        return {
            "organization_master_account_id": response.get("Organization").get(
                "MasterAccountId"
            ),
            "organization_id": response.get("Organization").get("Id"),
            "feature_set": response.get("Organization").get("FeatureSet"),
        }

    def describe_ou_name(self, ou_id):
        try:
            response = self.client.describe_organizational_unit(
                OrganizationalUnitId=ou_id
            )
            return response["OrganizationalUnit"]["Name"]
        except ClientError as error:
            raise RootOUIDError("OU is the Root of the Organization") from error

    def describe_account_name(self, account_id):
        try:
            response = self.client.describe_account(AccountId=account_id)
            return response["Account"]["Name"]
        except ClientError as error:
            LOGGER.error(
                "Failed to retrieve account name for account ID %s", account_id
            )
            raise error

    @staticmethod
    def determine_ou_path(ou_path, ou_child_name):
        return f"{ou_path}/{ou_child_name}" if ou_path else ou_child_name

    def list_parents(self, ou_id):
        return self.client.list_parents(ChildId=ou_id).get("Parents")[0]

    def get_accounts_for_parent(self, parent_id):
        return paginator(self.client.list_accounts_for_parent, ParentId=parent_id)

    def get_child_ous(self, parent_id):
        return paginator(
            self.client.list_organizational_units_for_parent, ParentId=parent_id
        )

    def get_ou_root_id(self):
        return self.client.list_roots().get("Roots")[0].get("Id")

    def ou_path_to_id(self, path):
        p = path.split("/")[1:]
        ou_id = self.get_ou_root_id()

        while p:
            for ou in self.get_child_ous(ou_id):
                if ou["Name"] == p[0]:
                    p.pop(0)
                    ou_id = ou["Id"]
                    break
            else:
                raise Exception(f"Path {path} failed to return a child OU at '{p[0]}'")
        return ou_id

    def dir_to_ou(self, path):
        LOGGER.warning(
            "The method dir_to_ou() is deprecated, use get_accounts_in_path() instead"
        )
        return self.get_accounts_in_path(path)

    # pylint: disable=W0102

    def get_accounts_in_path(
        self, path, resolve_children=False, ou_id=None, excluded_paths=[]
    ):
        ou_id = self.ou_path_to_id(path) if not ou_id else ou_id
        accounts = []
        for page in self.get_accounts_for_parent(ou_id):
            accounts.append(page)
        if resolve_children:
            LOGGER.info("Resolving OUs for %s (%s)", path, ou_id)
            child_query = self.get_child_ous(ou_id)
            for child in child_query:
                if f"{path}/{child.get('Name')}" not in excluded_paths:
                    accounts.extend(
                        self.get_accounts_in_path(
                            f"{path}/{child.get('Name')}",
                            resolve_children,
                            child.get("Id"),
                        )
                    )
        return accounts

    def build_account_path(self, ou_id, account_path, cache):
        """
        Builds a path tree to the account from the root of the Organization
        """
        current = self.list_parents(ou_id)

        # While not at the root of the Organization
        while current.get("Type") != "ROOT":
            # check cache for ou name of id
<<<<<<< HEAD
            if not cache.check(current.get("Id")):
                cache.add(current.get("Id"), self.describe_ou_name(current.get("Id")))
            ou_name = cache.check(current.get("Id"))
=======
            if not cache.exists(current.get('Id')):
                cache.add(
                    current.get('Id'),
                    self.describe_ou_name(current.get('Id')),
                )
            ou_name = cache.get(current.get('Id'))
>>>>>>> 7d28e990
            account_path.append(ou_name)
            return self.build_account_path(current.get("Id"), account_path, cache)
        return Organizations.determine_ou_path(
            "/".join(list(reversed(account_path))),
            self.describe_ou_name(self.get_parent_info().get("ou_parent_id")),
        )

    def get_account_ids_for_tags(self, tags):
        tag_filter = []
        for key, value in tags.items():
            if isinstance(value, list):
                values = value
            else:
                values = [value]
            tag_filter.append({"Key": key, "Values": values})
        account_ids = []
        for resource in paginator(
            self.tags_client.get_resources,
            TagFilters=tag_filter,
            ResourceTypeFilters=["organizations"],
        ):
            arn = resource["ResourceARN"]
            account_id = arn.split("/")[::-1][0]
            account_ids.append(account_id)
        return account_ids

    def list_organizational_units_for_parent(self, parent_ou):
        organizational_units = [
            ou
            for org_units in self.client.get_paginator(
                "list_organizational_units_for_parent"
            ).paginate(ParentId=parent_ou)
            for ou in org_units["OrganizationalUnits"]
        ]
        return organizational_units

    def get_account_id(self, account_name):
        for account in self.list_accounts():
            if account["Name"].strip() == account_name.strip():
                return account["Id"]

        return None

    def list_accounts(self):
        """
        Retrieves all accounts in organization.
        """
        existing_accounts = [
            account
            for accounts in self.client.get_paginator("list_accounts").paginate()
            for account in accounts["Accounts"]
        ]
        return existing_accounts

    def get_ou_id(self, ou_path, parent_ou_id=None):
        # Return root OU if '/' is provided
        if ou_path.strip() == "/":
            return self.root_id

        # Set initial OU to start looking for given ou_path
        if parent_ou_id is None:
            parent_ou_id = self.root_id

        # Parse ou_path and find the ID
        ou_hierarchy = ou_path.strip("/").split("/")
        hierarchy_index = 0

        while hierarchy_index < len(ou_hierarchy):
            org_units = self.list_organizational_units_for_parent(parent_ou_id)
            for ou in org_units:
                if ou["Name"] == ou_hierarchy[hierarchy_index]:
                    parent_ou_id = ou["Id"]
                    hierarchy_index += 1
                    break
            else:
                raise ValueError(
                    f"Could not find ou with name {ou_hierarchy} in OU list {org_units}."
                )

        return parent_ou_id

    def move_account(self, account_id, ou_path):
        self.root_id = self.get_ou_root_id()
        ou_id = self.get_ou_id(ou_path)
        response = self.client.list_parents(ChildId=account_id)
        source_parent_id = response["Parents"][0]["Id"]

        if source_parent_id == ou_id:
            # Account is already resided in ou_path
            return

        response = self.client.move_account(
            AccountId=account_id,
            SourceParentId=source_parent_id,
            DestinationParentId=ou_id,
        )

    @staticmethod
    def create_account_alias(account_alias, role):
        iam_client = role.client("iam")
        try:
            iam_client.create_account_alias(AccountAlias=account_alias)
        except iam_client.exceptions.EntityAlreadyExistsException:
            pass  # Alias already exists

    def create_account(self, account, adf_role_name):
        allow_billing = "ALLOW" if account.allow_billing else "DENY"
        response = self.client.create_account(
            Email=account.email,
            AccountName=account.full_name,
            RoleName=adf_role_name,  # defaults to OrganizationAccountAccessRole
            IamUserAccessToBilling=allow_billing,
        )["CreateAccountStatus"]
        while response["State"] == "IN_PROGRESS":
            response = self.client.describe_create_account_status(
                CreateAccountRequestId=response["Id"]
            )["CreateAccountStatus"]

            if response.get("FailureReason"):
                raise IOError(
                    f"Failed to create account {account.full_name}: {response['FailureReason']}"
                )
            sleep(5)  # waiting for 5 sec before checking account status again
        account_id = response["AccountId"]
        # TODO: Instead of sleeping, query for the role.
        sleep(
            90
        )  # Wait 90 sec until OrganizationalRole is created in new account (Temp solution)

        return account_id<|MERGE_RESOLUTION|>--- conflicted
+++ resolved
@@ -296,18 +296,12 @@
         # While not at the root of the Organization
         while current.get("Type") != "ROOT":
             # check cache for ou name of id
-<<<<<<< HEAD
-            if not cache.check(current.get("Id")):
-                cache.add(current.get("Id"), self.describe_ou_name(current.get("Id")))
-            ou_name = cache.check(current.get("Id"))
-=======
             if not cache.exists(current.get('Id')):
                 cache.add(
                     current.get('Id'),
                     self.describe_ou_name(current.get('Id')),
                 )
             ou_name = cache.get(current.get('Id'))
->>>>>>> 7d28e990
             account_path.append(ou_name)
             return self.build_account_path(current.get("Id"), account_path, cache)
         return Organizations.determine_ou_path(
