--- conflicted
+++ resolved
@@ -118,11 +118,7 @@
 
     @staticmethod
     def is_ou_id(ou_id):
-<<<<<<< HEAD
         return ou_id[0] in ["r", "o"]
-=======
-        return ou_id[0] in ['r', 'o']
->>>>>>> cf405993
 
     def get_organization_map(self, org_structure, counter=0):
         for name, ou_id in org_structure.copy().items():
@@ -356,24 +352,20 @@
     def get_ou_root_id(self):
         return self.client.list_roots().get("Roots")[0].get("Id")
 
-<<<<<<< HEAD
     def ou_path_to_id(self, path):
-        p = path.split("/")[1:]
-=======
-    def dir_to_ou(self, path):
         nested_dir_paths = path.split('/')[1:]
->>>>>>> cf405993
         ou_id = self.get_ou_root_id()
 
         while nested_dir_paths:
             for ou in self.get_child_ous(ou_id):
-<<<<<<< HEAD
-                if ou["Name"] == p[0]:
-                    p.pop(0)
-                    ou_id = ou["Id"]
+                if ou['Name'] == nested_dir_paths[0]:
+                    nested_dir_paths.pop(0)
+                    ou_id = ou['Id']
                     break
             else:
-                raise Exception(f"Path {path} failed to return a child OU at '{p[0]}'")
+                raise ValueError(
+                    f"Path {path} failed to return a child OU at '{nested_dir_paths[0]}'",
+                )
         return ou_id
 
     def dir_to_ou(self, path):
@@ -405,18 +397,6 @@
                         )
                     )
         return accounts
-=======
-                if ou['Name'] == nested_dir_paths[0]:
-                    nested_dir_paths.pop(0)
-                    ou_id = ou['Id']
-                    break
-            else:
-                raise ValueError(
-                    f"Path {path} failed to return a child OU at '{nested_dir_paths[0]}'",
-                )
-        else:  # pylint: disable=W0120
-            return self.get_accounts_for_parent(ou_id)
->>>>>>> cf405993
 
     def build_account_path(self, ou_id, account_path, cache):
         """
@@ -449,7 +429,6 @@
                 values = [value]
             tag_filter.append({"Key": key, "Values": values})
         account_ids = []
-<<<<<<< HEAD
         for resource in paginator(
             self.tags_client.get_resources,
             TagFilters=tag_filter,
@@ -457,34 +436,17 @@
         ):
             arn = resource["ResourceARN"]
             account_id = arn.split("/")[::-1][0]
-=======
-        paginated_resources = paginator(
-            self.tags_client.get_resources,
-            TagFilters=tag_filter,
-            ResourceTypeFilters=['organizations'],
-        )
-        for resource in paginated_resources:
-            arn = resource['ResourceARN']
-            account_id = arn.split('/')[::-1][0]
->>>>>>> cf405993
             account_ids.append(account_id)
         return account_ids
 
     def list_organizational_units_for_parent(self, parent_ou):
         organizational_units = [
             ou
-<<<<<<< HEAD
-            for org_units in self.client.get_paginator(
-                "list_organizational_units_for_parent"
-            ).paginate(ParentId=parent_ou)
-            for ou in org_units["OrganizationalUnits"]
-=======
             for org_units in (
                 self.client.get_paginator("list_organizational_units_for_parent")
                 .paginate(ParentId=parent_ou)
             )
-            for ou in org_units['OrganizationalUnits']
->>>>>>> cf405993
+            for ou in org_units["OrganizationalUnits"]
         ]
         return organizational_units
 
@@ -528,11 +490,7 @@
                     break
             else:
                 raise ValueError(
-<<<<<<< HEAD
-                    f"Could not find ou with name {ou_hierarchy} in OU list {org_units}."
-=======
-                    f'Could not find ou with name {ou_hierarchy} in OU list {org_units}.',
->>>>>>> cf405993
+                    f"Could not find ou with name {ou_hierarchy} in OU list {org_units}.",
                 )
 
         return parent_ou_id
