--- conflicted
+++ resolved
@@ -286,24 +286,15 @@
     cls.client.describe_organizational_unit.return_value = (
         stub_organizations.describe_organizational_unit
     )
-<<<<<<< HEAD
-    assert cls.describe_ou_name("some_ou_id") == "some_ou_name"
-=======
     assert cls.describe_ou_name('some_ou_id') == 'some_ou_name'
->>>>>>> 84e7831b
 
 
 def test_describe_account_name(cls):
     cls.client = Mock()
-<<<<<<< HEAD
-    cls.client.describe_account.return_value = stub_organizations.describe_account
-    assert cls.describe_account_name("some_account_id") == "some_account_name"
-=======
     cls.client.describe_account.return_value = (
         stub_organizations.describe_account
     )
     assert cls.describe_account_name('some_account_id') == 'some_account_name'
->>>>>>> 84e7831b
 
 
 def test_determine_ou_path(cls):
@@ -323,10 +314,7 @@
     cls.client.describe_organizational_unit.return_value = (
         stub_organizations.describe_organizational_unit
     )
-<<<<<<< HEAD
-
     assert cls.build_account_path("some_ou_id", [], cache) == "some_ou_name"
-
 
 class OUPathsHappyTestCases(unittest.TestCase):
     """
@@ -807,9 +795,6 @@
 
         self.assertListEqual(expected_response, list(response))
 
-=======
->>>>>>> 84e7831b
-
 class OrgClientInitTestCases(unittest.TestCase):
     def test_init(self):
         with self.assertRaises(OrganizationsException) as context:
