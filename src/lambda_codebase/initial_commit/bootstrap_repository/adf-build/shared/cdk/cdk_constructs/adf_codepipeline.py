--- conflicted
+++ resolved
@@ -268,13 +268,8 @@
                                         'deployment_group_name')
             }
         if self.provider == "CodeCommit":
-<<<<<<< HEAD
-            return {
+            props =  {
                 "BranchName": self.map_params['default_providers']['source'].get('properties', {}).get('branch', self.default_scm_branch),
-=======
-            props =  {
-                "BranchName": self.map_params['default_providers']['source'].get('properties', {}).get('branch', 'master'),
->>>>>>> e1a8b030
                 "RepositoryName": self.map_params['default_providers']['source'].get('properties', {}).get('repository', {}) or self.map_params['name'],
                 "PollForSourceChanges": (
                     self.map_params['default_providers']['source'].get('properties', {}).get('trigger_on_changes', True)
