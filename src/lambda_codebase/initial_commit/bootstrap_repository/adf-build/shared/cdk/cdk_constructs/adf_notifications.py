--- conflicted
+++ resolved
@@ -25,16 +25,6 @@
         self, scope: core.Construct, id: str, map_params: dict, **kwargs
     ):  # pylint: disable=W0622
         super().__init__(scope, id, **kwargs)
-<<<<<<< HEAD
-        LOGGER.debug("Notification configuration required for %s", map_params["name"])
-        # pylint: disable=no-value-for-parameter
-        _slack_func = _lambda.Function.from_function_arn(
-            self,
-            "slack_lambda_function",
-            "arn:aws:lambda:{0}:{1}:function:SendSlackNotification".format(
-                ADF_DEPLOYMENT_REGION, ADF_DEPLOYMENT_ACCOUNT_ID
-            ),
-=======
         LOGGER.debug('Notification configuration required for %s', map_params['name'])
         stack = core.Stack.of(self)
         # pylint: disable=no-value-for-parameter
@@ -43,7 +33,6 @@
             'slack_lambda_function',
             f'arn:{stack.partition}:lambda:{ADF_DEPLOYMENT_REGION}:'
             f'{ADF_DEPLOYMENT_ACCOUNT_ID}:function:SendSlackNotification'
->>>>>>> 834bea3a
         )
         _topic = _sns.Topic(self, "PipelineTopic")
         _statement = _iam.PolicyStatement(
