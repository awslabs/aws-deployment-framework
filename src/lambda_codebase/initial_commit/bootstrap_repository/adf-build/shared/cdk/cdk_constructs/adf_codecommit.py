--- conflicted
+++ resolved
@@ -16,14 +16,8 @@
 ADF_DEPLOYMENT_ACCOUNT_ID = os.environ["ACCOUNT_ID"]
 ADF_DEFAULT_BUILD_TIMEOUT = 20
 
-<<<<<<< HEAD
-class CodeCommit(core.Construct):
-    def __init__(self, scope: core.Construct, id: str, map_params: dict, **kwargs): #pylint: disable=W0622
-=======
-
 class CodeCommit(Construct):
     def __init__(self, scope: Construct, id: str, map_params: dict, **kwargs): #pylint: disable=W0622
->>>>>>> 91dffba9
         super().__init__(scope, id, **kwargs)
         default_providers = map_params.get("default_providers", {})
         source_props = default_providers.get("source", {}).get("properties", {})
