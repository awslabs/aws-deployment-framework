# Copyright 2020 Amazon.com, Inc. or its affiliates. All Rights Reserved.
# SPDX-License-Identifier: MIT-0

"""This is the functionality for generating a default adf pipeline.
"""

import os

from aws_cdk import aws_codepipeline as _codepipeline, core
from cdk_constructs import adf_codepipeline
from cdk_constructs import adf_codebuild
from cdk_constructs import adf_jenkins
from cdk_constructs import adf_codecommit
from cdk_constructs import adf_github
from cdk_constructs import adf_codestar
from cdk_constructs import adf_s3
from cdk_constructs import adf_cloudformation
from cdk_constructs import adf_notifications
from cdk_constructs import adf_chatbot
from logger import configure_logger

ADF_DEPLOYMENT_REGION = os.environ["AWS_REGION"]
ADF_DEPLOYMENT_ACCOUNT_ID = os.environ["ACCOUNT_ID"]
ADF_DEFAULT_BUILD_TIMEOUT = 20
LOGGER = configure_logger(__name__)

PIPELINE_TYPE = "default"


def generate_adf_default_pipeline(scope: core.Stack, stack_input):
    _stages = []

    notification_config = stack_input["input"].get("params", {}).get("notification_endpoint", {})

    if isinstance(notification_config, str) or notification_config.get('type', '') == "lambda":
        stack_input["input"]["topic_arn"] = adf_notifications.Notifications(scope, "adf_notifications", stack_input["input"]).topic_arn

    _source_name = generate_source_stage_for_pipeline(_stages, scope, stack_input)
    generate_build_stage_for_pipeline(_stages, scope, stack_input)
    generate_targets_for_pipeline(_stages, scope, stack_input)

    _pipeline = adf_codepipeline.Pipeline(
        scope, "code_pipeline", stack_input["input"], stack_input["ssm_params"], _stages
    )

    if "github" in _source_name:
        adf_github.GitHub.create_webhook_when_required(scope, _pipeline.cfn, stack_input["input"])

<<<<<<< HEAD
    pipeline_triggers = stack_input["input"].get("triggers", {}).get("triggered_by")
    if pipeline_triggers:
        for trigger_type, trigger_config in pipeline_triggers.items():
            _pipeline.add_pipeline_trigger(trigger_type=trigger_type, trigger_config=trigger_config)
=======
    if isinstance(notification_config, dict) and notification_config.get('type', '') == 'chat_bot':
        adf_chatbot.PipelineNotifications(scope, "adf_chatbot_notifications", _pipeline.cfn, notification_config)
>>>>>>> 5598044e

def generate_source_stage_for_pipeline(_stages, scope, stack_input):
    _source_name = stack_input["input"]["default_providers"]["source"][
        "provider"
    ].lower()
    if "codecommit" in _source_name:
        _stages.append(
            adf_codecommit.CodeCommit(scope, "source", stack_input["input"]).source
        )
    elif "codestar" in _source_name:
        _stages.append(adf_codestar.CodeStar(scope, "source", stack_input['input']).source)
    elif "github" in _source_name:
        _stages.append(adf_github.GitHub(scope, "source", stack_input["input"]).source)
    elif "s3" in _source_name:
        _stages.append(adf_s3.S3(scope, "source", stack_input["input"]).source)
    return _source_name


def generate_build_stage_for_pipeline(_stages, scope, stack_input):
    _build_name = (
        stack_input["input"]["default_providers"]["build"].get("provider", "").lower()
    )
    build_enabled = stack_input["input"]["default_providers"]["build"].get("enabled", True)
    if "codebuild" in _build_name and build_enabled:
        _stages.append(
            adf_codebuild.CodeBuild(
                scope,
                "build",
                stack_input["ssm_params"][ADF_DEPLOYMENT_REGION]["modules"],
                stack_input["ssm_params"][ADF_DEPLOYMENT_REGION]["kms"],
                stack_input["input"],
                {},  # Empty target since this is a build only stage
            ).build
        )
    elif "jenkins" in _build_name:
        _stages.append(adf_jenkins.Jenkins(scope, "build", stack_input["input"]).build)


def generate_targets_for_pipeline(_stages, scope, stack_input):
    for index, targets in enumerate(
            stack_input["input"].get("environments", {}).get("targets", [])
    ):
        _actions = []
        top_level_deployment_type = (
            stack_input["input"]
            .get("default_providers", {})
            .get("deploy", {})
            .get("provider", "")
            or "cloudformation"
        )
        top_level_action = (
            stack_input["input"]
            .get("default_providers", {})
            .get("deploy", {})
            .get("properties", {})
            .get("action", "")
        )

        for target in targets:
            target_stage_override = target.get("provider") or top_level_deployment_type
            if target.get("name") == "approval" or target.get("provider", "") == "approval":
                _actions.extend(
                    [
                        adf_codepipeline.Action(
                            name="{0}".format(target["name"]),
                            provider="Manual",
                            category="Approval",
                            target=target,
                            run_order=1,
                            map_params=stack_input["input"],
                            action_name="{0}".format(target["name"]),
                        ).config
                    ]
                )
                continue

            if "codebuild" in target_stage_override:
                _actions.extend(
                    [
                        adf_codebuild.CodeBuild(
                            scope,
                            # Use the name of the pipeline for CodeBuild
                            # instead of the target name as it will always
                            # operate from the deployment account.
                            "{pipeline_name}-stage-{index}".format(
                                pipeline_name=stack_input["input"]["name"],
                                index=index + 1,
                            ),
                            stack_input["ssm_params"][ADF_DEPLOYMENT_REGION]["modules"],
                            stack_input["ssm_params"][ADF_DEPLOYMENT_REGION]["kms"],
                            stack_input["input"],
                            target,
                        ).deploy
                    ]
                )
                continue

            regions = target.get("regions", [])
            generate_deployment_action_per_region(
                _actions,
                regions,
                stack_input,
                target,
                target_stage_override,
                top_level_action,
            )
        _is_approval = (
            targets[0].get("name", "").startswith("approval")
            or targets[0].get("provider", "") == "approval"
        )
        _action_type_name = "approval" if _is_approval else "deployment"
        _stage_name = (
            # 0th Index since step names are for entire stages not
            # per target.
            targets[0].get("step_name")
            or "{action_type_name}-stage-{index}".format(
                action_type_name=_action_type_name,
                index=index + 1,
            )
        )
        _stages.append(
            _codepipeline.CfnPipeline.StageDeclarationProperty(
                name=_stage_name,
                actions=_actions,
            )
        )


def generate_deployment_action_per_region(_actions,
                                          regions,
                                          stack_input,
                                          target,
                                          target_stage_override,
                                          top_level_action
                                          ):
    for region in regions:
        if "cloudformation" in target_stage_override:
            target_approval_mode = target.get("properties", {}).get(
                "change_set_approval", False
            )
            _target_action_mode = target.get("properties", {}).get("action")
            action_mode = _target_action_mode or top_level_action
            if action_mode:
                _actions.extend(
                    [
                        adf_codepipeline.Action(
                            name="{0}-{1}".format(target["name"], region),
                            provider="CloudFormation",
                            category="Deploy",
                            region=region,
                            target=target,
                            action_mode=action_mode,
                            run_order=1,
                            map_params=stack_input["input"],
                            action_name="{0}-{1}".format(target["name"], region),
                        ).config
                    ]
                )
                continue
            _actions.extend(
                adf_cloudformation.CloudFormation.generate_actions(
                    target, region, stack_input["input"], target_approval_mode
                )
            )
        elif "codedeploy" in target_stage_override:
            _actions.extend(
                [
                    adf_codepipeline.Action(
                        name="{0}-{1}".format(target["name"], region),
                        provider="CodeDeploy",
                        category="Deploy",
                        region=region,
                        target=target,
                        action_mode=top_level_action,
                        run_order=1,
                        map_params=stack_input["input"],
                        action_name="{0}-{1}".format(target["name"], region),
                    ).config
                ]
            )
        elif "s3" in target_stage_override:
            _actions.extend(
                [
                    adf_codepipeline.Action(
                        name="{0}-{1}".format(target["name"], region),
                        provider="S3",
                        category="Deploy",
                        region=region,
                        target=target,
                        action_mode=top_level_action,
                        run_order=1,
                        map_params=stack_input["input"],
                        action_name="{0}-{1}".format(target["name"], region),
                    ).config
                ]
            )
        elif "lambda" in target_stage_override:
            _actions.extend(
                [
                    adf_codepipeline.Action(
                        name="{0}-{1}".format(target["name"], region),
                        provider="Lambda",
                        category="Invoke",
                        region=region,
                        target=target,
                        action_mode=top_level_action,
                        run_order=1,
                        map_params=stack_input["input"],
                        action_name="{0}-{1}".format(target["name"], region),
                    ).config
                ]
            )
        elif "service_catalog" in target_stage_override:
            _actions.extend(
                [
                    adf_codepipeline.Action(
                        name="{0}-{1}".format(target["name"], region),
                        provider="ServiceCatalog",
                        category="Deploy",
                        region=region,
                        target=target,
                        action_mode=top_level_action,
                        run_order=1,
                        map_params=stack_input["input"],
                        action_name="{0}-{1}".format(target["name"], region),
                    ).config
                ]
            )<|MERGE_RESOLUTION|>--- conflicted
+++ resolved
@@ -46,15 +46,13 @@
     if "github" in _source_name:
         adf_github.GitHub.create_webhook_when_required(scope, _pipeline.cfn, stack_input["input"])
 
-<<<<<<< HEAD
     pipeline_triggers = stack_input["input"].get("triggers", {}).get("triggered_by")
     if pipeline_triggers:
         for trigger_type, trigger_config in pipeline_triggers.items():
             _pipeline.add_pipeline_trigger(trigger_type=trigger_type, trigger_config=trigger_config)
-=======
+
     if isinstance(notification_config, dict) and notification_config.get('type', '') == 'chat_bot':
         adf_chatbot.PipelineNotifications(scope, "adf_chatbot_notifications", _pipeline.cfn, notification_config)
->>>>>>> 5598044e
 
 def generate_source_stage_for_pipeline(_stages, scope, stack_input):
     _source_name = stack_input["input"]["default_providers"]["source"][
