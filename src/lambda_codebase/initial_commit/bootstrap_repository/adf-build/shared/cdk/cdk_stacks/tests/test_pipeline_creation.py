# Copyright 2020 Amazon.com, Inc. or its affiliates. All Rights Reserved.
# SPDX-License-Identifier: MIT-0

# pylint: skip-file

import pytest
import os

from mock import patch
from aws_cdk import core
from cdk_stacks.main import PipelineStack


@patch("cdk_stacks.main.generate_default_pipeline")
def test_pipeline_generation_fails_if_pipeline_type_is_not_specified(mock):
    stack_input = {"input": {"params": {}}}
    stack_input["input"]["name"] = "test-stack"
    stack_input["input"]["params"]["type"] = "fail"
    app = core.App()
    with pytest.raises(ValueError):
        pipeline_stack = PipelineStack(app, stack_input)
    mock.assert_not_called()


@patch("cdk_stacks.main.generate_default_pipeline")
def test_pipeline_generation_works_when_no_type_specified(mock):
    stack_input = {"input": {"params": {}}}
    stack_input["input"]["name"] = "test-stack"
    app = core.App()
    PipelineStack(app, stack_input)
    mock.assert_called()


@patch("cdk_stacks.main.generate_default_pipeline")
def test_pipeline_generation_works_when_no_type_specified(mock):
    stack_input = {"input": {"params": {}}}
    stack_input["input"]["name"] = "test-stack"
    stack_input["input"]["params"]["type"] = "Default"

    app = core.App()
    PipelineStack(app, stack_input)
    mock.assert_called()


def test_pipeline_creation_outputs_as_expected_when_source_is_s3_and_build_is_codebuild():
    region_name = "eu-central-1"
    account_id = "123456789012"

    stack_input = {
        "input": {"params": {}, "default_providers": {}, "regions": {}},
        "ssm_params": {"fake-region": {}},
    }

    stack_input["input"]["name"] = "test-stack"

    stack_input["input"]["default_providers"]["source"] = {
        "provider": "s3",
        "properties": {"account_id": "123456789012"},
    }
    stack_input["input"]["default_providers"]["build"] = {
        "provider": "codebuild",
        "properties": {"account_id": "123456789012"},
    }

    stack_input["ssm_params"][region_name] = {
        "modules": "fake-bucket-name",
        "kms": f"arn:aws:kms:{region_name}:{account_id}:key/my-unique-kms-key-id",
    }
    app = core.App()
    PipelineStack(app, stack_input)

    cloud_assembly = app.synth()
    resources = {k[0:-8]: v for k, v in cloud_assembly.stacks[0].template['Resources'].items()}
    code_pipeline = resources['codepipeline']
    assert code_pipeline['Type'] == "AWS::CodePipeline::Pipeline"
    assert len(code_pipeline["Properties"]["Stages"]) == 2

    source_stage = code_pipeline['Properties']["Stages"][0]
    assert len(source_stage['Actions']) == 1

    source_stage_action = source_stage['Actions'][0]
    assert source_stage_action['ActionTypeId']['Category'] == "Source"
    assert source_stage_action['ActionTypeId']['Owner'] == "AWS"
    assert source_stage_action['ActionTypeId']['Provider'] == "S3"

    build_stage = code_pipeline['Properties']["Stages"][1]
    build_stage_action = build_stage['Actions'][0]
    assert build_stage_action['ActionTypeId']['Category'] == "Build"
    assert build_stage_action['ActionTypeId']['Owner'] == "AWS"
    assert build_stage_action['ActionTypeId']['Provider'] == "CodeBuild"

    assert len(build_stage['Actions']) == 1


def test_pipeline_creation_outputs_as_expected_when_source_is_codecommit_and_build_is_codebuild():
    region_name = "eu-central-1"
    acount_id = "123456789012"

    stack_input = {
        "input": {"params": {}, "default_providers": {}, "regions": {}},
        "ssm_params": {"fake-region": {}},
    }

    stack_input["input"]["name"] = "test-stack"

    stack_input["input"]["default_providers"]["source"] = {
        "provider": "codecommit",
        "properties": {"account_id": "123456789012"},
    }
    stack_input["input"]["default_providers"]["build"] = {
        "provider": "codebuild",
        "properties": {"account_id": "123456789012"},
    }

    stack_input["ssm_params"][region_name] = {
        "modules": "fake-bucket-name",
        "kms": f"arn:aws:kms:{region_name}:{acount_id}:key/my-unique-kms-key-id",
    }
    app = core.App()
    PipelineStack(app, stack_input)

    cloud_assembly = app.synth()
    resources = {k[0:-8]: v for k, v in cloud_assembly.stacks[0].template['Resources'].items()}
    code_pipeline = resources['codepipeline']
    assert code_pipeline['Type'] == "AWS::CodePipeline::Pipeline"
    assert len(code_pipeline["Properties"]["Stages"]) == 2

    source_stage = code_pipeline['Properties']["Stages"][0]
    assert len(source_stage['Actions']) == 1

    source_stage_action = source_stage['Actions'][0]
    assert source_stage_action['ActionTypeId']['Category'] == "Source"
    assert source_stage_action['ActionTypeId']['Owner'] == "AWS"
    assert source_stage_action['ActionTypeId']['Provider'] == "CodeCommit"

    build_stage = code_pipeline['Properties']["Stages"][1]
    build_stage_action = build_stage['Actions'][0]
    assert build_stage_action['ActionTypeId']['Category'] == "Build"
    assert build_stage_action['ActionTypeId']['Owner'] == "AWS"
    assert build_stage_action['ActionTypeId']['Provider'] == "CodeBuild"

<<<<<<< HEAD
    assert "OutputArtifactFormat" not in source_stage_action['Configuration']

    assert len(build_stage['Actions']) == 1


def test_pipeline_creation_outputs_as_expected_when_source_is_codecommit_with_codebuild_clone_ref_and_build_is_codebuild():
=======
    assert len(build_stage['Actions']) == 1

def test_pipeline_creation_outputs_as_expected_when_notification_endpoint_is_chatbot():
>>>>>>> 5598044e
    region_name = "eu-central-1"
    acount_id = "123456789012"

    stack_input = {
<<<<<<< HEAD
        "input": {"params": {}, "default_providers": {}, "regions": {}},
=======
        "input": {"params": {"notification_endpoint": {"target": "fake-config", "type": "chat_bot"}}, "default_providers": {}, "regions": {}, },
>>>>>>> 5598044e
        "ssm_params": {"fake-region": {}},
    }

    stack_input["input"]["name"] = "test-stack"

    stack_input["input"]["default_providers"]["source"] = {
        "provider": "codecommit",
<<<<<<< HEAD
        "properties": {"account_id": "123456789012", "output_artifact_format": "CODEBUILD_CLONE_REF"},
=======
        "properties": {"account_id": "123456789012"},
>>>>>>> 5598044e
    }
    stack_input["input"]["default_providers"]["build"] = {
        "provider": "codebuild",
        "properties": {"account_id": "123456789012"},
    }

    stack_input["ssm_params"][region_name] = {
        "modules": "fake-bucket-name",
        "kms": f"arn:aws:kms:{region_name}:{acount_id}:key/my-unique-kms-key-id",
    }
    app = core.App()
    PipelineStack(app, stack_input)

    cloud_assembly = app.synth()
    resources = {k[0:-8]: v for k, v in cloud_assembly.stacks[0].template['Resources'].items()}
<<<<<<< HEAD
    code_pipeline = resources['codepipeline']
    assert code_pipeline['Type'] == "AWS::CodePipeline::Pipeline"
    assert len(code_pipeline["Properties"]["Stages"]) == 2

    source_stage = code_pipeline['Properties']["Stages"][0]
    assert len(source_stage['Actions']) == 1

    source_stage_action = source_stage['Actions'][0]
    assert source_stage_action['ActionTypeId']['Category'] == "Source"
    assert source_stage_action['ActionTypeId']['Owner'] == "AWS"
    assert source_stage_action['ActionTypeId']['Provider'] == "CodeCommit"
    assert source_stage_action['Configuration']['OutputArtifactFormat'] == "CODEBUILD_CLONE_REF"

    build_stage = code_pipeline['Properties']["Stages"][1]
    build_stage_action = build_stage['Actions'][0]
    assert build_stage_action['ActionTypeId']['Category'] == "Build"
    assert build_stage_action['ActionTypeId']['Owner'] == "AWS"
    assert build_stage_action['ActionTypeId']['Provider'] == "CodeBuild"

    assert len(build_stage['Actions']) == 1
=======
    pipeline_notification = resources['pipelinenoti']['Properties']

    target = pipeline_notification["Targets"][0]
    
    assert resources["pipelinenoti"]["Type"] == "AWS::CodeStarNotifications::NotificationRule"
    assert target["TargetAddress"] == "arn:aws:chatbot::111111111111:chat-configuration/slack-channel/fake-config"
    assert target["TargetType"] == "AWSChatbotSlack"
    assert pipeline_notification["EventTypeIds"] == [
            "codepipeline-pipeline-stage-execution-succeeded",
            "codepipeline-pipeline-stage-execution-failed",
            "codepipeline-pipeline-pipeline-execution-started",
            "codepipeline-pipeline-pipeline-execution-failed",
            "codepipeline-pipeline-pipeline-execution-succeeded",
            "codepipeline-pipeline-manual-approval-needed",
            "codepipeline-pipeline-manual-approval-succeeded"
         ]
    assert pipeline_notification["DetailType"] == "FULL"
>>>>>>> 5598044e
<|MERGE_RESOLUTION|>--- conflicted
+++ resolved
@@ -139,27 +139,17 @@
     assert build_stage_action['ActionTypeId']['Owner'] == "AWS"
     assert build_stage_action['ActionTypeId']['Provider'] == "CodeBuild"
 
-<<<<<<< HEAD
     assert "OutputArtifactFormat" not in source_stage_action['Configuration']
 
     assert len(build_stage['Actions']) == 1
 
 
 def test_pipeline_creation_outputs_as_expected_when_source_is_codecommit_with_codebuild_clone_ref_and_build_is_codebuild():
-=======
-    assert len(build_stage['Actions']) == 1
-
-def test_pipeline_creation_outputs_as_expected_when_notification_endpoint_is_chatbot():
->>>>>>> 5598044e
     region_name = "eu-central-1"
     acount_id = "123456789012"
 
     stack_input = {
-<<<<<<< HEAD
         "input": {"params": {}, "default_providers": {}, "regions": {}},
-=======
-        "input": {"params": {"notification_endpoint": {"target": "fake-config", "type": "chat_bot"}}, "default_providers": {}, "regions": {}, },
->>>>>>> 5598044e
         "ssm_params": {"fake-region": {}},
     }
 
@@ -167,11 +157,7 @@
 
     stack_input["input"]["default_providers"]["source"] = {
         "provider": "codecommit",
-<<<<<<< HEAD
         "properties": {"account_id": "123456789012", "output_artifact_format": "CODEBUILD_CLONE_REF"},
-=======
-        "properties": {"account_id": "123456789012"},
->>>>>>> 5598044e
     }
     stack_input["input"]["default_providers"]["build"] = {
         "provider": "codebuild",
@@ -187,7 +173,6 @@
 
     cloud_assembly = app.synth()
     resources = {k[0:-8]: v for k, v in cloud_assembly.stacks[0].template['Resources'].items()}
-<<<<<<< HEAD
     code_pipeline = resources['codepipeline']
     assert code_pipeline['Type'] == "AWS::CodePipeline::Pipeline"
     assert len(code_pipeline["Properties"]["Stages"]) == 2
@@ -208,7 +193,37 @@
     assert build_stage_action['ActionTypeId']['Provider'] == "CodeBuild"
 
     assert len(build_stage['Actions']) == 1
-=======
+
+
+def test_pipeline_creation_outputs_as_expected_when_notification_endpoint_is_chatbot():
+    region_name = "eu-central-1"
+    acount_id = "123456789012"
+
+    stack_input = {
+        "input": {"params": {"notification_endpoint": {"target": "fake-config", "type": "chat_bot"}}, "default_providers": {}, "regions": {}, },
+        "ssm_params": {"fake-region": {}},
+    }
+
+    stack_input["input"]["name"] = "test-stack"
+
+    stack_input["input"]["default_providers"]["source"] = {
+        "provider": "codecommit",
+        "properties": {"account_id": "123456789012"},
+    }
+    stack_input["input"]["default_providers"]["build"] = {
+        "provider": "codebuild",
+        "properties": {"account_id": "123456789012"},
+    }
+
+    stack_input["ssm_params"][region_name] = {
+        "modules": "fake-bucket-name",
+        "kms": f"arn:aws:kms:{region_name}:{acount_id}:key/my-unique-kms-key-id",
+    }
+    app = core.App()
+    PipelineStack(app, stack_input)
+
+    cloud_assembly = app.synth()
+    resources = {k[0:-8]: v for k, v in cloud_assembly.stacks[0].template['Resources'].items()}
     pipeline_notification = resources['pipelinenoti']['Properties']
 
     target = pipeline_notification["Targets"][0]
@@ -225,5 +240,4 @@
             "codepipeline-pipeline-manual-approval-needed",
             "codepipeline-pipeline-manual-approval-succeeded"
          ]
-    assert pipeline_notification["DetailType"] == "FULL"
->>>>>>> 5598044e
+    assert pipeline_notification["DetailType"] == "FULL"