# Copyright 2020 Amazon.com, Inc. or its affiliates. All Rights Reserved.
# SPDX-License-Identifier: MIT-0

# pylint: skip-file

import pytest
import os

from mock import patch
from aws_cdk import core
from cdk_stacks.main import PipelineStack


@patch("cdk_stacks.main.generate_default_pipeline")
def test_pipeline_generation_fails_if_pipeline_type_is_not_specified(mock):
    stack_input = {"input": {"params": {}}}
    stack_input["input"]["name"] = "test-stack"
    stack_input["input"]["params"]["type"] = "fail"
    app = core.App()
    with pytest.raises(ValueError):
        pipeline_stack = PipelineStack(app, stack_input)
    mock.assert_not_called()


@patch("cdk_stacks.main.generate_default_pipeline")
def test_pipeline_generation_works_when_no_type_specified(mock):
    stack_input = {"input": {"params": {}}}
    stack_input["input"]["name"] = "test-stack"
    app = core.App()
    PipelineStack(app, stack_input)
    mock.assert_called()


@patch("cdk_stacks.main.generate_default_pipeline")
def test_pipeline_generation_works_when_no_type_specified(mock):
    stack_input = {"input": {"params": {}}}
    stack_input["input"]["name"] = "test-stack"
    stack_input["input"]["params"]["type"] = "Default"

    app = core.App()
    PipelineStack(app, stack_input)
    mock.assert_called()


def test_pipeline_creation_outputs_as_expected_when_source_is_s3_and_build_is_codebuild():
    region_name = "eu-central-1"
    account_id = "123456789012"

    stack_input = {
        "input": {"params": {}, "default_providers": {}, "regions": {}},
        "ssm_params": {"fake-region": {}},
    }

    stack_input["input"]["name"] = "test-stack"

    stack_input["input"]["default_providers"]["source"] = {
        "provider": "s3",
        "properties": {"account_id": "123456789012"},
    }
    stack_input["input"]["default_providers"]["build"] = {
        "provider": "codebuild",
        "properties": {"account_id": "123456789012"},
    }

    stack_input["ssm_params"][region_name] = {
        "modules": "fake-bucket-name",
        "kms": f"arn:aws:kms:{region_name}:{account_id}:key/my-unique-kms-key-id",
    }
    app = core.App()
    PipelineStack(app, stack_input)

    cloud_assembly = app.synth()
    resources = {k[0:-8]: v for k, v in cloud_assembly.stacks[0].template['Resources'].items()}
    code_pipeline = resources['codepipeline']
    assert code_pipeline['Type'] == "AWS::CodePipeline::Pipeline"
    assert len(code_pipeline["Properties"]["Stages"]) == 2

    source_stage = code_pipeline['Properties']["Stages"][0]
    assert len(source_stage['Actions']) == 1

    source_stage_action = source_stage['Actions'][0]
    assert source_stage_action['ActionTypeId']['Category'] == "Source"
    assert source_stage_action['ActionTypeId']['Owner'] == "AWS"
    assert source_stage_action['ActionTypeId']['Provider'] == "S3"

    build_stage = code_pipeline['Properties']["Stages"][1]
    build_stage_action = build_stage['Actions'][0]
    assert build_stage_action['ActionTypeId']['Category'] == "Build"
    assert build_stage_action['ActionTypeId']['Owner'] == "AWS"
    assert build_stage_action['ActionTypeId']['Provider'] == "CodeBuild"

    assert len(build_stage['Actions']) == 1


def test_pipeline_creation_outputs_as_expected_when_source_is_codecommit_and_build_is_codebuild():
    region_name = "eu-central-1"
    acount_id = "123456789012"

    stack_input = {
        "input": {"params": {}, "default_providers": {}, "regions": {}},
        "ssm_params": {"fake-region": {}},
    }

    stack_input["input"]["name"] = "test-stack"

    stack_input["input"]["default_providers"]["source"] = {
        "provider": "codecommit",
        "properties": {"account_id": "123456789012"},
    }
    stack_input["input"]["default_providers"]["build"] = {
        "provider": "codebuild",
        "properties": {"account_id": "123456789012"},
    }

    stack_input["ssm_params"][region_name] = {
        "modules": "fake-bucket-name",
        "kms": f"arn:aws:kms:{region_name}:{acount_id}:key/my-unique-kms-key-id",
    }
    app = core.App()
    PipelineStack(app, stack_input)

    cloud_assembly = app.synth()
    resources = {k[0:-8]: v for k, v in cloud_assembly.stacks[0].template['Resources'].items()}
    code_pipeline = resources['codepipeline']
    assert code_pipeline['Type'] == "AWS::CodePipeline::Pipeline"
    assert len(code_pipeline["Properties"]["Stages"]) == 2

    source_stage = code_pipeline['Properties']["Stages"][0]
    assert len(source_stage['Actions']) == 1

    source_stage_action = source_stage['Actions'][0]
    assert source_stage_action['ActionTypeId']['Category'] == "Source"
    assert source_stage_action['ActionTypeId']['Owner'] == "AWS"
    assert source_stage_action['ActionTypeId']['Provider'] == "CodeCommit"

    build_stage = code_pipeline['Properties']["Stages"][1]
    build_stage_action = build_stage['Actions'][0]
    assert build_stage_action['ActionTypeId']['Category'] == "Build"
    assert build_stage_action['ActionTypeId']['Owner'] == "AWS"
    assert build_stage_action['ActionTypeId']['Provider'] == "CodeBuild"

    assert "OutputArtifactFormat" not in source_stage_action['Configuration']

    assert len(build_stage['Actions']) == 1


def test_pipeline_creation_outputs_as_expected_when_source_is_codecommit_with_codebuild_clone_ref_and_build_is_codebuild():
    region_name = "eu-central-1"
    acount_id = "123456789012"

    stack_input = {
        "input": {"params": {}, "default_providers": {}, "regions": {}},
        "ssm_params": {"fake-region": {}},
    }

    stack_input["input"]["name"] = "test-stack"

    stack_input["input"]["default_providers"]["source"] = {
        "provider": "codecommit",
        "properties": {"account_id": "123456789012", "output_artifact_format": "CODEBUILD_CLONE_REF"},
    }
    stack_input["input"]["default_providers"]["build"] = {
        "provider": "codebuild",
        "properties": {"account_id": "123456789012"},
    }

    stack_input["ssm_params"][region_name] = {
        "modules": "fake-bucket-name",
        "kms": f"arn:aws:kms:{region_name}:{acount_id}:key/my-unique-kms-key-id",
    }
    app = core.App()
    PipelineStack(app, stack_input)

    cloud_assembly = app.synth()
    resources = {k[0:-8]: v for k, v in cloud_assembly.stacks[0].template['Resources'].items()}
    code_pipeline = resources['codepipeline']
    assert code_pipeline['Type'] == "AWS::CodePipeline::Pipeline"
    assert len(code_pipeline["Properties"]["Stages"]) == 2

    source_stage = code_pipeline['Properties']["Stages"][0]
    assert len(source_stage['Actions']) == 1

    source_stage_action = source_stage['Actions'][0]
    assert source_stage_action['ActionTypeId']['Category'] == "Source"
    assert source_stage_action['ActionTypeId']['Owner'] == "AWS"
    assert source_stage_action['ActionTypeId']['Provider'] == "CodeCommit"
    assert source_stage_action['Configuration']['OutputArtifactFormat'] == "CODEBUILD_CLONE_REF"

    build_stage = code_pipeline['Properties']["Stages"][1]
    build_stage_action = build_stage['Actions'][0]
    assert build_stage_action['ActionTypeId']['Category'] == "Build"
    assert build_stage_action['ActionTypeId']['Owner'] == "AWS"
    assert build_stage_action['ActionTypeId']['Provider'] == "CodeBuild"

    assert len(build_stage['Actions']) == 1


<<<<<<< HEAD
def test_pipeline_creation_outputs_with_codeartifact_trigger():
    region_name = "eu-central-1"
    acount_id = "123456789012"

    stack_input = {
        "input": {"params": {}, "default_providers": {}, "regions": {}, "triggers": {"triggered_by": {"code_artifact": {"repository": "my_test_repo"} }}},
        "ssm_params": {"fake-region": {}},
    }

    stack_input["input"]["name"] = "test-stack"

    stack_input["input"]["default_providers"]["source"] = {
        "provider": "codecommit",
        "properties": {"account_id": "123456789012"},
    }
    stack_input["input"]["default_providers"]["build"] = {
        "provider": "codebuild",
        "properties": {"account_id": "123456789012"},
    }

    stack_input["ssm_params"][region_name] = {
        "modules": "fake-bucket-name",
        "kms": f"arn:aws:kms:{region_name}:{acount_id}:key/my-unique-kms-key-id",
    }
    app = core.App()
    PipelineStack(app, stack_input)

    cloud_assembly = app.synth()
    resources = {k[0:-8]: v for k, v in cloud_assembly.stacks[0].template['Resources'].items()}
    trigger = resources['codepipelinecodeartifactpipelinetriggermytestrepoall']
    assert trigger["Type"] == "AWS::Events::Rule"
    assert trigger["Properties"]["EventPattern"]["detail-type"] == ["CodeArtifact Package Version State Change"]
    assert trigger["Properties"]["EventPattern"]["source"] == ["aws.codeartifact"]
    assert trigger["Properties"]["EventPattern"]["detail"] == {"repositoryName": "my_test_repo"}


def test_pipeline_creation_outputs_with_codeartifact_trigger_with_package_name():
    region_name = "eu-central-1"
    acount_id = "123456789012"

    stack_input = {
        "input": {"params": {}, "default_providers": {}, "regions": {}, "triggers": {"triggered_by": {"code_artifact": {"repository": "my_test_repo", "package": "my_test_package"} }}},
        "ssm_params": {"fake-region": {}},
    }

    stack_input["input"]["name"] = "test-stack"

    stack_input["input"]["default_providers"]["source"] = {
        "provider": "codecommit",
        "properties": {"account_id": "123456789012"},
    }
    stack_input["input"]["default_providers"]["build"] = {
        "provider": "codebuild",
        "properties": {"account_id": "123456789012"},
    }

    stack_input["ssm_params"][region_name] = {
        "modules": "fake-bucket-name",
        "kms": f"arn:aws:kms:{region_name}:{acount_id}:key/my-unique-kms-key-id",
    }
    app = core.App()
    PipelineStack(app, stack_input)

    cloud_assembly = app.synth()
    resources = {k[0:-8]: v for k, v in cloud_assembly.stacks[0].template['Resources'].items()}
    trigger = resources['codepipelinecodeartifactpipelinetriggermytestrepomytestpackage']
    assert trigger["Type"] == "AWS::Events::Rule"
    assert trigger["Properties"]["EventPattern"]["detail-type"] == ["CodeArtifact Package Version State Change"]
    assert trigger["Properties"]["EventPattern"]["source"] == ["aws.codeartifact"]
    assert trigger["Properties"]["EventPattern"]["detail"] == {"repositoryName": "my_test_repo", "packageName": "my_test_package"}


def test_pipeline_creation_outputs_with_invalid_trigger_type():
    region_name = "eu-central-1"
    acount_id = "123456789012"

    stack_input = {
        "input": {"params": {}, "default_providers": {}, "regions": {}, "triggers": {"triggered_by": {"infinidash": {"arn": "arn:aws:11111111:us-east-1:infinidash/dash:blahblahblah"} }}},
        "ssm_params": {"fake-region": {}},
    }

    stack_input["input"]["name"] = "test-stack"

    stack_input["input"]["default_providers"]["source"] = {
        "provider": "codecommit",
        "properties": {"account_id": "123456789012"},
    }
    stack_input["input"]["default_providers"]["build"] = {
        "provider": "codebuild",
        "properties": {"account_id": "123456789012"},
    }

    stack_input["ssm_params"][region_name] = {
        "modules": "fake-bucket-name",
        "kms": f"arn:aws:kms:{region_name}:{acount_id}:key/my-unique-kms-key-id",
    }
    app = core.App()


    with pytest.raises(Exception) as e_info:
        PipelineStack(app, stack_input)        
        cloud_assembly = app.synth()

    error_message = str(e_info.value)
    assert error_message.find("is not currently supported as a pipeline trigger") >= 0


=======
>>>>>>> f6863678
def test_pipeline_creation_outputs_as_expected_when_notification_endpoint_is_chatbot():
    region_name = "eu-central-1"
    acount_id = "123456789012"

    stack_input = {
        "input": {"params": {"notification_endpoint": {"target": "fake-config", "type": "chat_bot"}}, "default_providers": {}, "regions": {}, },
        "ssm_params": {"fake-region": {}},
    }

    stack_input["input"]["name"] = "test-stack"

    stack_input["input"]["default_providers"]["source"] = {
        "provider": "codecommit",
        "properties": {"account_id": "123456789012"},
    }
    stack_input["input"]["default_providers"]["build"] = {
        "provider": "codebuild",
        "properties": {"account_id": "123456789012"},
    }

    stack_input["ssm_params"][region_name] = {
        "modules": "fake-bucket-name",
        "kms": f"arn:aws:kms:{region_name}:{acount_id}:key/my-unique-kms-key-id",
    }
    app = core.App()
    PipelineStack(app, stack_input)

    cloud_assembly = app.synth()
    resources = {k[0:-8]: v for k, v in cloud_assembly.stacks[0].template['Resources'].items()}
    pipeline_notification = resources['pipelinenoti']['Properties']

    target = pipeline_notification["Targets"][0]
    
    assert resources["pipelinenoti"]["Type"] == "AWS::CodeStarNotifications::NotificationRule"
    assert target["TargetAddress"] == "arn:aws:chatbot::111111111111:chat-configuration/slack-channel/fake-config"
    assert target["TargetType"] == "AWSChatbotSlack"
    assert pipeline_notification["EventTypeIds"] == [
            "codepipeline-pipeline-stage-execution-succeeded",
            "codepipeline-pipeline-stage-execution-failed",
            "codepipeline-pipeline-pipeline-execution-started",
            "codepipeline-pipeline-pipeline-execution-failed",
            "codepipeline-pipeline-pipeline-execution-succeeded",
            "codepipeline-pipeline-manual-approval-needed",
            "codepipeline-pipeline-manual-approval-succeeded"
         ]
    assert pipeline_notification["DetailType"] == "FULL"<|MERGE_RESOLUTION|>--- conflicted
+++ resolved
@@ -195,7 +195,6 @@
     assert len(build_stage['Actions']) == 1
 
 
-<<<<<<< HEAD
 def test_pipeline_creation_outputs_with_codeartifact_trigger():
     region_name = "eu-central-1"
     acount_id = "123456789012"
@@ -303,8 +302,6 @@
     assert error_message.find("is not currently supported as a pipeline trigger") >= 0
 
 
-=======
->>>>>>> f6863678
 def test_pipeline_creation_outputs_as_expected_when_notification_endpoint_is_chatbot():
     region_name = "eu-central-1"
     acount_id = "123456789012"
