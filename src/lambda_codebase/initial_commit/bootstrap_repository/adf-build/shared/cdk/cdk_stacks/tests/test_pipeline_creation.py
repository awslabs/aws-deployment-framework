# Copyright 2020 Amazon.com, Inc. or its affiliates. All Rights Reserved.
# SPDX-License-Identifier: MIT-0

# pylint: skip-file

import pytest
import os

from mock import patch
from aws_cdk import core
from cdk_stacks.main import PipelineStack


@patch("cdk_stacks.main.generate_default_pipeline")
def test_pipeline_generation_fails_if_pipeline_type_is_not_specified(mock):
    stack_input = {"input": {"params": {}}}
    stack_input["input"]["name"] = "test-stack"
    stack_input["input"]["params"]["type"] = "fail"
    app = core.App()
    with pytest.raises(ValueError):
        pipeline_stack = PipelineStack(app, stack_input)
    mock.assert_not_called()


@patch("cdk_stacks.main.generate_default_pipeline")
def test_pipeline_generation_works_when_no_type_specified(mock):
    stack_input = {"input": {"params": {}}}
    stack_input["input"]["name"] = "test-stack"
    app = core.App()
    PipelineStack(app, stack_input)
    mock.assert_called()


@patch("cdk_stacks.main.generate_default_pipeline")
def test_pipeline_generation_works_when_no_type_specified(mock):
    stack_input = {"input": {"params": {}}}
    stack_input["input"]["name"] = "test-stack"
    stack_input["input"]["params"]["type"] = "Default"

    app = core.App()
    PipelineStack(app, stack_input)
    mock.assert_called()


def test_pipeline_creation_outputs_as_expected_when_source_is_s3_and_build_is_codebuild():
    region_name = "eu-central-1"
    account_id = "123456789012"

    stack_input = {
        "input": {"params": {}, "default_providers": {}, "regions": {}},
        "ssm_params": {"fake-region": {}},
    }

    stack_input["input"]["name"] = "test-stack"

    stack_input["input"]["default_providers"]["source"] = {
        "provider": "s3",
        "properties": {"account_id": "123456789012"},
    }
    stack_input["input"]["default_providers"]["build"] = {
        "provider": "codebuild",
        "properties": {"account_id": "123456789012"},
    }

    stack_input["ssm_params"][region_name] = {
        "modules": "fake-bucket-name",
        "kms": f"arn:aws:kms:{region_name}:{account_id}:key/my-unique-kms-key-id",
    }
    app = core.App()
    PipelineStack(app, stack_input)

    cloud_assembly = app.synth()
    resources = {k[0:-8]: v for k, v in cloud_assembly.stacks[0].template['Resources'].items()}
    code_pipeline = resources['codepipeline']
    assert code_pipeline['Type'] == "AWS::CodePipeline::Pipeline"
    assert len(code_pipeline["Properties"]["Stages"]) == 2

    source_stage = code_pipeline['Properties']["Stages"][0]
    assert len(source_stage['Actions']) == 1

    source_stage_action = source_stage['Actions'][0]
    assert source_stage_action['ActionTypeId']['Category'] == "Source"
    assert source_stage_action['ActionTypeId']['Owner'] == "AWS"
    assert source_stage_action['ActionTypeId']['Provider'] == "S3"

    build_stage = code_pipeline['Properties']["Stages"][1]
    build_stage_action = build_stage['Actions'][0]
    assert build_stage_action['ActionTypeId']['Category'] == "Build"
    assert build_stage_action['ActionTypeId']['Owner'] == "AWS"
    assert build_stage_action['ActionTypeId']['Provider'] == "CodeBuild"

    assert len(build_stage['Actions']) == 1


def test_pipeline_creation_outputs_as_expected_when_source_is_codecommit_and_build_is_codebuild():
    region_name = "eu-central-1"
    acount_id = "123456789012"

    stack_input = {
        "input": {"params": {}, "default_providers": {}, "regions": {}},
        "ssm_params": {"fake-region": {}},
    }

    stack_input["input"]["name"] = "test-stack"

    stack_input["input"]["default_providers"]["source"] = {
        "provider": "codecommit",
        "properties": {"account_id": "123456789012"},
    }
    stack_input["input"]["default_providers"]["build"] = {
        "provider": "codebuild",
        "properties": {"account_id": "123456789012"},
    }

    stack_input["ssm_params"][region_name] = {
        "modules": "fake-bucket-name",
        "kms": f"arn:aws:kms:{region_name}:{acount_id}:key/my-unique-kms-key-id",
    }
    app = core.App()
    PipelineStack(app, stack_input)

    cloud_assembly = app.synth()
    resources = {k[0:-8]: v for k, v in cloud_assembly.stacks[0].template['Resources'].items()}
    code_pipeline = resources['codepipeline']
    assert code_pipeline['Type'] == "AWS::CodePipeline::Pipeline"
    assert len(code_pipeline["Properties"]["Stages"]) == 2

    source_stage = code_pipeline['Properties']["Stages"][0]
    assert len(source_stage['Actions']) == 1

    source_stage_action = source_stage['Actions'][0]
    assert source_stage_action['ActionTypeId']['Category'] == "Source"
    assert source_stage_action['ActionTypeId']['Owner'] == "AWS"
    assert source_stage_action['ActionTypeId']['Provider'] == "CodeCommit"

    build_stage = code_pipeline['Properties']["Stages"][1]
    build_stage_action = build_stage['Actions'][0]
    assert build_stage_action['ActionTypeId']['Category'] == "Build"
    assert build_stage_action['ActionTypeId']['Owner'] == "AWS"
    assert build_stage_action['ActionTypeId']['Provider'] == "CodeBuild"

    assert len(build_stage['Actions']) == 1

<<<<<<< HEAD

def test_pipeline_creation_outputs_with_codeartifact_trigger():
    region_name = "eu-central-1"
    acount_id = "123456789012"

    stack_input = {
        "input": {"params": {}, "default_providers": {}, "regions": {}, "triggers": {"triggered_by": {"code_artifact": {"repository": "my_test_repo"} }}},
        "ssm_params": {"fake-region": {}},
    }

    stack_input["input"]["name"] = "test-stack"

    stack_input["input"]["default_providers"]["source"] = {
        "provider": "codecommit",
        "properties": {"account_id": "123456789012"},
    }
    stack_input["input"]["default_providers"]["build"] = {
        "provider": "codebuild",
        "properties": {"account_id": "123456789012"},
    }

    stack_input["ssm_params"][region_name] = {
        "modules": "fake-bucket-name",
        "kms": f"arn:aws:kms:{region_name}:{acount_id}:key/my-unique-kms-key-id",
    }
    app = core.App()
    PipelineStack(app, stack_input)

    cloud_assembly = app.synth()
    resources = {k[0:-8]: v for k, v in cloud_assembly.stacks[0].template['Resources'].items()}
    trigger = resources['codepipelinecodeartifactpipelinetriggermytestrepoall']
    assert trigger["Type"] == "AWS::Events::Rule"
    assert trigger["Properties"]["EventPattern"]["detail-type"] == ["CodeArtifact Package Version State Change"]
    assert trigger["Properties"]["EventPattern"]["source"] == ["aws.codeartifact"]
    assert trigger["Properties"]["EventPattern"]["detail"] == {"repositoryName": "my_test_repo"}


def test_pipeline_creation_outputs_with_codeartifact_trigger_with_package_name():
=======
def test_pipeline_creation_outputs_as_expected_when_notification_endpoint_is_chatbot():
>>>>>>> 5598044e
    region_name = "eu-central-1"
    acount_id = "123456789012"

    stack_input = {
<<<<<<< HEAD
        "input": {"params": {}, "default_providers": {}, "regions": {}, "triggers": {"triggered_by": {"code_artifact": {"repository": "my_test_repo", "package": "my_test_package"} }}},
=======
        "input": {"params": {"notification_endpoint": {"target": "fake-config", "type": "chat_bot"}}, "default_providers": {}, "regions": {}, },
>>>>>>> 5598044e
        "ssm_params": {"fake-region": {}},
    }

    stack_input["input"]["name"] = "test-stack"

    stack_input["input"]["default_providers"]["source"] = {
        "provider": "codecommit",
        "properties": {"account_id": "123456789012"},
    }
    stack_input["input"]["default_providers"]["build"] = {
        "provider": "codebuild",
        "properties": {"account_id": "123456789012"},
    }

    stack_input["ssm_params"][region_name] = {
        "modules": "fake-bucket-name",
        "kms": f"arn:aws:kms:{region_name}:{acount_id}:key/my-unique-kms-key-id",
    }
    app = core.App()
    PipelineStack(app, stack_input)

    cloud_assembly = app.synth()
    resources = {k[0:-8]: v for k, v in cloud_assembly.stacks[0].template['Resources'].items()}
<<<<<<< HEAD
    trigger = resources['codepipelinecodeartifactpipelinetriggermytestrepomytestpackage']
    assert trigger["Type"] == "AWS::Events::Rule"
    assert trigger["Properties"]["EventPattern"]["detail-type"] == ["CodeArtifact Package Version State Change"]
    assert trigger["Properties"]["EventPattern"]["source"] == ["aws.codeartifact"]
    assert trigger["Properties"]["EventPattern"]["detail"] == {"repositoryName": "my_test_repo", "packageName": "my_test_package"}


def test_pipeline_creation_outputs_with_invalid_trigger_type():
    region_name = "eu-central-1"
    acount_id = "123456789012"

    stack_input = {
        "input": {"params": {}, "default_providers": {}, "regions": {}, "triggers": {"triggered_by": {"infinidash": {"arn": "arn:aws:11111111:us-east-1:infinidash/dash:blahblahblah"} }}},
        "ssm_params": {"fake-region": {}},
    }

    stack_input["input"]["name"] = "test-stack"

    stack_input["input"]["default_providers"]["source"] = {
        "provider": "codecommit",
        "properties": {"account_id": "123456789012"},
    }
    stack_input["input"]["default_providers"]["build"] = {
        "provider": "codebuild",
        "properties": {"account_id": "123456789012"},
    }

    stack_input["ssm_params"][region_name] = {
        "modules": "fake-bucket-name",
        "kms": f"arn:aws:kms:{region_name}:{acount_id}:key/my-unique-kms-key-id",
    }
    app = core.App()


    with pytest.raises(Exception) as e_info:
        PipelineStack(app, stack_input)        
        cloud_assembly = app.synth()

    error_message = str(e_info.value)
    assert error_message.find("is not currently supported as a pipeline trigger") >= 0
=======
    pipeline_notification = resources['pipelinenoti']['Properties']

    target = pipeline_notification["Targets"][0]
    
    assert resources["pipelinenoti"]["Type"] == "AWS::CodeStarNotifications::NotificationRule"
    assert target["TargetAddress"] == "arn:aws:chatbot::111111111111:chat-configuration/slack-channel/fake-config"
    assert target["TargetType"] == "AWSChatbotSlack"
    assert pipeline_notification["EventTypeIds"] == [
            "codepipeline-pipeline-stage-execution-succeeded",
            "codepipeline-pipeline-stage-execution-failed",
            "codepipeline-pipeline-pipeline-execution-started",
            "codepipeline-pipeline-pipeline-execution-failed",
            "codepipeline-pipeline-pipeline-execution-succeeded",
            "codepipeline-pipeline-manual-approval-needed",
            "codepipeline-pipeline-manual-approval-succeeded"
         ]
    assert pipeline_notification["DetailType"] == "FULL"
>>>>>>> 5598044e
<|MERGE_RESOLUTION|>--- conflicted
+++ resolved
@@ -141,7 +141,6 @@
 
     assert len(build_stage['Actions']) == 1
 
-<<<<<<< HEAD
 
 def test_pipeline_creation_outputs_with_codeartifact_trigger():
     region_name = "eu-central-1"
@@ -180,42 +179,34 @@
 
 
 def test_pipeline_creation_outputs_with_codeartifact_trigger_with_package_name():
-=======
-def test_pipeline_creation_outputs_as_expected_when_notification_endpoint_is_chatbot():
->>>>>>> 5598044e
-    region_name = "eu-central-1"
-    acount_id = "123456789012"
-
-    stack_input = {
-<<<<<<< HEAD
+    region_name = "eu-central-1"
+    acount_id = "123456789012"
+
+    stack_input = {
         "input": {"params": {}, "default_providers": {}, "regions": {}, "triggers": {"triggered_by": {"code_artifact": {"repository": "my_test_repo", "package": "my_test_package"} }}},
-=======
-        "input": {"params": {"notification_endpoint": {"target": "fake-config", "type": "chat_bot"}}, "default_providers": {}, "regions": {}, },
->>>>>>> 5598044e
-        "ssm_params": {"fake-region": {}},
-    }
-
-    stack_input["input"]["name"] = "test-stack"
-
-    stack_input["input"]["default_providers"]["source"] = {
-        "provider": "codecommit",
-        "properties": {"account_id": "123456789012"},
-    }
-    stack_input["input"]["default_providers"]["build"] = {
-        "provider": "codebuild",
-        "properties": {"account_id": "123456789012"},
-    }
-
-    stack_input["ssm_params"][region_name] = {
-        "modules": "fake-bucket-name",
-        "kms": f"arn:aws:kms:{region_name}:{acount_id}:key/my-unique-kms-key-id",
-    }
-    app = core.App()
-    PipelineStack(app, stack_input)
-
-    cloud_assembly = app.synth()
-    resources = {k[0:-8]: v for k, v in cloud_assembly.stacks[0].template['Resources'].items()}
-<<<<<<< HEAD
+        "ssm_params": {"fake-region": {}},
+    }
+
+    stack_input["input"]["name"] = "test-stack"
+
+    stack_input["input"]["default_providers"]["source"] = {
+        "provider": "codecommit",
+        "properties": {"account_id": "123456789012"},
+    }
+    stack_input["input"]["default_providers"]["build"] = {
+        "provider": "codebuild",
+        "properties": {"account_id": "123456789012"},
+    }
+
+    stack_input["ssm_params"][region_name] = {
+        "modules": "fake-bucket-name",
+        "kms": f"arn:aws:kms:{region_name}:{acount_id}:key/my-unique-kms-key-id",
+    }
+    app = core.App()
+    PipelineStack(app, stack_input)
+
+    cloud_assembly = app.synth()
+    resources = {k[0:-8]: v for k, v in cloud_assembly.stacks[0].template['Resources'].items()}
     trigger = resources['codepipelinecodeartifactpipelinetriggermytestrepomytestpackage']
     assert trigger["Type"] == "AWS::Events::Rule"
     assert trigger["Properties"]["EventPattern"]["detail-type"] == ["CodeArtifact Package Version State Change"]
@@ -256,7 +247,37 @@
 
     error_message = str(e_info.value)
     assert error_message.find("is not currently supported as a pipeline trigger") >= 0
-=======
+
+
+def test_pipeline_creation_outputs_as_expected_when_notification_endpoint_is_chatbot():
+    region_name = "eu-central-1"
+    acount_id = "123456789012"
+
+    stack_input = {
+        "input": {"params": {"notification_endpoint": {"target": "fake-config", "type": "chat_bot"}}, "default_providers": {}, "regions": {}, },
+        "ssm_params": {"fake-region": {}},
+    }
+
+    stack_input["input"]["name"] = "test-stack"
+
+    stack_input["input"]["default_providers"]["source"] = {
+        "provider": "codecommit",
+        "properties": {"account_id": "123456789012"},
+    }
+    stack_input["input"]["default_providers"]["build"] = {
+        "provider": "codebuild",
+        "properties": {"account_id": "123456789012"},
+    }
+
+    stack_input["ssm_params"][region_name] = {
+        "modules": "fake-bucket-name",
+        "kms": f"arn:aws:kms:{region_name}:{acount_id}:key/my-unique-kms-key-id",
+    }
+    app = core.App()
+    PipelineStack(app, stack_input)
+
+    cloud_assembly = app.synth()
+    resources = {k[0:-8]: v for k, v in cloud_assembly.stacks[0].template['Resources'].items()}
     pipeline_notification = resources['pipelinenoti']['Properties']
 
     target = pipeline_notification["Targets"][0]
@@ -273,5 +294,4 @@
             "codepipeline-pipeline-manual-approval-needed",
             "codepipeline-pipeline-manual-approval-succeeded"
          ]
-    assert pipeline_notification["DetailType"] == "FULL"
->>>>>>> 5598044e
+    assert pipeline_notification["DetailType"] == "FULL"