# Copyright 2020 Amazon.com, Inc. or its affiliates. All Rights Reserved.
# SPDX-License-Identifier: MIT-0

"""Config module used as part of bootstrap_repository
Relates to working with the adfconfig.yml file
"""

import os
import yaml
import boto3

from errors import InvalidConfigError
from logger import configure_logger
from parameter_store import ParameterStore

ADF_VERSION = os.environ["ADF_VERSION"]
LOGGER = configure_logger(__name__)


class Config:
    """
    Class used for modeling adfconfig and its properties.
    """

    def __init__(self, parameter_store=None, config_path=None):
        self.parameters_client = parameter_store or ParameterStore(
            os.environ["AWS_REGION"],
            boto3
        )
        self.config_path = config_path or './adfconfig.yml'
        self.organization_id = os.environ["ORGANIZATION_ID"]
        self.client_deployment_region = None
        self.notification_type = None
        self.notification_endpoint = None
        self.config_contents = None
        self.config = None
        self.deployment_account_region = None
        self.notification_channel = None
        self.protected = None
        self.target_regions = []
        self.cross_account_access_role = None
        self.extensions = None
        self._load_config_file()

    def store_config(self):
        self._store_config()
        self._store_cross_region_config()

    def _validate(self):
        """
        Validates the adfconfig.yml file
        """
        if None in (
                self.cross_account_access_role,
                self.config,
                self.deployment_account_region,
                self.organization_id,
                self.target_regions,
                self.config.get('moves'),
                self.config.get('main-notification-endpoint')
        ):
            raise InvalidConfigError(
                'adfconfig.yml is missing required properties. '
                'Please see the documentation.'
            ) from None

        try:
            if self.config.get('scp'):
                assert self.config.get('scp').get(
                    'keep-default-scp') in ['enabled', 'disabled']
        except AssertionError:
            raise InvalidConfigError(
                'Configuration settings for organizations should be either '
                'enabled or disabled'
            ) from None

        if isinstance(self.deployment_account_region, list):
            if len(self.deployment_account_region) > 1:
                raise InvalidConfigError(
                    'ADF currently only supports a single '
                    'Deployment Account region'
                ) from None
            [self.deployment_account_region] = self.deployment_account_region

        if not isinstance(self.target_regions, list):
            self.target_regions = [self.target_regions]

    def _load_config_file(self):
        """
        Loads the adfconfig.yml file and executes _parse_config
        """
        with open(self.config_path, encoding='utf-8') as config:
            self.config_contents = yaml.load(config, Loader=yaml.FullLoader)
            self._parse_config()

    def _parse_config(self):
        """
        Parses the adfconfig.yml file and executes _validate
        """
        regions = self.config_contents.get('regions', {}).get('targets', [])
        self.deployment_account_region = (
            self.config_contents.get('regions', {}).get('deployment-account')
        )
        self.target_regions = (
            [] if regions[0] is None
            else regions
        )
        self.cross_account_access_role = (
            self.config_contents.get('roles', {}).get('cross-account-access')
        )
        self.config = self.config_contents.get('config')
        self.protected = self.config.get('protected', [])
<<<<<<< HEAD
        self.notification_type = 'lambda' if self.config.get(
            'main-notification-endpoint')[0].get('type') == 'slack' else 'email'
        self.notification_endpoint = self.config.get(
            'main-notification-endpoint')[0].get('target')
        self.notification_channel = None if self.notification_type == 'email' else self.notification_endpoint
        self.extensions = self.config_contents.get('extensions', None)
=======

        # TODO Investigate why this only considers the first notification
        # endpoint. Seems like a bug, it should support multiple.
        adf_config_notification_type = (
            self.config.get('main-notification-endpoint')[0].get('type')
        )
        self.notification_type = (
            'lambda' if adf_config_notification_type == 'slack'
            else 'email'
        )
        self.notification_endpoint = (
            self.config.get('main-notification-endpoint')[0].get('target')
        )
        self.notification_channel = (
            None if self.notification_type == 'email'
            else self.notification_endpoint
        )
>>>>>>> add933ec

        self._validate()

    def _store_cross_region_config(self):
        """
        Stores cross_account_access_role Parameter
        in Parameter Store on the management account
        in deployment account main region.
        """
        self.client_deployment_region = ParameterStore(
            self.deployment_account_region,
            boto3
        )
        self.client_deployment_region.put_parameter(
            'adf_version',
            ADF_VERSION
        )
        self.client_deployment_region.put_parameter(
            'cross_account_access_role',
            self.cross_account_access_role
        )

    def _store_config(self):
        """
        Stores the required configuration in Parameter Store on
        The management account in us-east-1.
        """
        for key, value in self.__dict__.items():
            if key not in (
<<<<<<< HEAD
                    "client",
                    "client_deployment_region",
                    "parameters_client",
                    "config_contents",
                    "config_path",
                    "notification_endpoint",
                    "notification_type",
                    "extensions"
=======
                "client",
                "client_deployment_region",
                "parameters_client",
                "config_contents",
                "config_path",
                "notification_endpoint",
                "notification_type"
>>>>>>> add933ec
            ):
                self.parameters_client.put_parameter(key, str(value))
        for extension, attributes in self.extensions.items():
            for attribute in attributes:
                self.parameters_client.put_parameter(f"/adf/extensions/{extension}/{attribute}", str(attributes[attribute]))<|MERGE_RESOLUTION|>--- conflicted
+++ resolved
@@ -110,14 +110,6 @@
         )
         self.config = self.config_contents.get('config')
         self.protected = self.config.get('protected', [])
-<<<<<<< HEAD
-        self.notification_type = 'lambda' if self.config.get(
-            'main-notification-endpoint')[0].get('type') == 'slack' else 'email'
-        self.notification_endpoint = self.config.get(
-            'main-notification-endpoint')[0].get('target')
-        self.notification_channel = None if self.notification_type == 'email' else self.notification_endpoint
-        self.extensions = self.config_contents.get('extensions', None)
-=======
 
         # TODO Investigate why this only considers the first notification
         # endpoint. Seems like a bug, it should support multiple.
@@ -135,7 +127,7 @@
             None if self.notification_type == 'email'
             else self.notification_endpoint
         )
->>>>>>> add933ec
+        self.extensions = self.config_contents.get('extensions', None)
 
         self._validate()
 
@@ -165,26 +157,20 @@
         """
         for key, value in self.__dict__.items():
             if key not in (
-<<<<<<< HEAD
-                    "client",
-                    "client_deployment_region",
-                    "parameters_client",
-                    "config_contents",
-                    "config_path",
-                    "notification_endpoint",
-                    "notification_type",
-                    "extensions"
-=======
                 "client",
                 "client_deployment_region",
                 "parameters_client",
                 "config_contents",
                 "config_path",
                 "notification_endpoint",
-                "notification_type"
->>>>>>> add933ec
+                "notification_type",
+                "extensions",
             ):
                 self.parameters_client.put_parameter(key, str(value))
+
         for extension, attributes in self.extensions.items():
             for attribute in attributes:
-                self.parameters_client.put_parameter(f"/adf/extensions/{extension}/{attribute}", str(attributes[attribute]))+                self.parameters_client.put_parameter(
+                    f"/adf/extensions/{extension}/{attribute}",
+                    str(attributes[attribute]),
+                )