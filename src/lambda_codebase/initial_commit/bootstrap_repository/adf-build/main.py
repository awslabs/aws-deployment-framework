# Copyright 2020 Amazon.com, Inc. or its affiliates. All Rights Reserved.
# SPDX-License-Identifier: MIT-0

"""
Main entry point for main.py execution which
is executed from within AWS CodeBuild in the management account
"""

import os
import sys
import time
from math import floor
from datetime import datetime
from thread import PropagatingThread

import boto3

from botocore.exceptions import ClientError
from logger import configure_logger
from cache import Cache
from cloudformation import CloudFormation
from parameter_store import ParameterStore
from organizations import Organizations
from stepfunctions import StepFunctions
from errors import GenericAccountConfigureError, ParameterNotFoundError
from sts import STS
from s3 import S3
from partition import get_partition
from config import Config
from organization_policy_v2 import OrganizationPolicy as OrgPolicyV2
from organization_policy import OrganizationPolicy


S3_BUCKET_NAME = os.environ["S3_BUCKET"]
REGION_DEFAULT = os.environ["AWS_REGION"]
PARTITION = get_partition(REGION_DEFAULT)
ACCOUNT_ID = os.environ["MASTER_ACCOUNT_ID"]
ADF_VERSION = os.environ["ADF_VERSION"]
ADF_LOG_LEVEL = os.environ["ADF_LOG_LEVEL"]
DEPLOYMENT_ACCOUNT_S3_BUCKET_NAME = os.environ["DEPLOYMENT_ACCOUNT_BUCKET"]
CODEPIPELINE_EXECUTION_ID = os.environ.get("CODEPIPELINE_EXECUTION_ID")
CODEBUILD_START_TIME_UNIXTS = floor(
    int(
        # Returns the unix timestamp in milliseconds
        os.environ.get(
            "CODEBUILD_START_TIME",
            # Fall back to 10 minutes ago + convert Python timestamp from
            # seconds to milliseconds:
            floor(datetime.now().timestamp() - (10 * 60)) * 1000,
        )
    )
    / 1000.0  # Convert milliseconds to seconds
)
ACCOUNT_MANAGEMENT_STATE_MACHINE_ARN = os.environ.get(
    "ACCOUNT_MANAGEMENT_STATE_MACHINE_ARN",
)
ACCOUNT_BOOTSTRAPPING_STATE_MACHINE_ARN = os.environ.get(
    "ACCOUNT_BOOTSTRAPPING_STATE_MACHINE_ARN"
)
ADF_DEFAULT_SCM_FALLBACK_BRANCH = "master"
LOGGER = configure_logger(__name__)


def is_account_in_invalid_state(ou_id, config):
    """
    Check if Account is sitting in the root
    of the Organization or in Protected OU
    """
    if ou_id.startswith("r-"):
        return "Is in the Root of the Organization, it will be skipped."

    protected = config.get("protected", [])
    if ou_id in protected:
        return f"Is in a protected Organizational Unit {ou_id}, it will be skipped."

    return False


def ensure_generic_account_can_be_setup(sts, config, account_id):
    """
    If the target account has been configured returns the role to assume
    """
    try:
        return sts.assume_cross_account_role(
            f"arn:{PARTITION}:iam::{account_id}:role/"
            f"{config.cross_account_access_role}",
            "base_update",
        )
    except ClientError as error:
        raise GenericAccountConfigureError from error


def update_deployment_account_output_parameters(
    deployment_account_region,
    region,
    kms_and_bucket_dict,
    deployment_account_role,
    cloudformation,
):
    """
    Update parameters on the deployment account across target
    regions based on the output of CloudFormation base stacks
    in the deployment account.
    """
    deployment_account_parameter_store = ParameterStore(
        deployment_account_region, deployment_account_role
    )
    parameter_store = ParameterStore(region, deployment_account_role)
    outputs = cloudformation.get_stack_regional_outputs()
    kms_and_bucket_dict[region] = {}
    kms_and_bucket_dict[region]["kms"] = outputs["kms_arn"]
    kms_and_bucket_dict[region]["s3_regional_bucket"] = outputs["s3_regional_bucket"]
    for key, value in outputs.items():
        deployment_account_parameter_store.put_parameter(
            f"/cross_region/{key}/{region}", value
        )
        parameter_store.put_parameter(f"/cross_region/{key}/{region}", value)

    return kms_and_bucket_dict


def prepare_deployment_account(sts, deployment_account_id, config):
    """
    Ensures configuration is up to date on the deployment account
    and returns the role that can be assumed by the management account
    to access the deployment account
    """
    deployment_account_role = sts.assume_cross_account_role(
        f"arn:{PARTITION}:iam::{deployment_account_id}:role/"
        f"{config.cross_account_access_role}",
        "master",
    )
    for region in list(set([config.deployment_account_region] + config.target_regions)):
        deployment_account_parameter_store = ParameterStore(
            region, deployment_account_role
        )
        deployment_account_parameter_store.put_parameter(
            "organization_id", os.environ["ORGANIZATION_ID"]
        )
        _store_extension_parameters(deployment_account_parameter_store, config)

    deployment_account_parameter_store = ParameterStore(
        config.deployment_account_region, deployment_account_role
    )
    deployment_account_parameter_store.put_parameter("adf_version", ADF_VERSION)
    deployment_account_parameter_store.put_parameter("adf_log_level", ADF_LOG_LEVEL)
    deployment_account_parameter_store.put_parameter(
        "deployment_account_bucket", DEPLOYMENT_ACCOUNT_S3_BUCKET_NAME
    )
    deployment_account_parameter_store.put_parameter(
        "default_scm_branch",
        config.config.get("scm", {}).get(
            "default-scm-branch",
            ADF_DEFAULT_SCM_FALLBACK_BRANCH,
        ),
    )
    auto_create_repositories = config.config.get("scm", {}).get(
        "auto-create-repositories"
    )
    if auto_create_repositories is not None:
        deployment_account_parameter_store.put_parameter(
            "auto_create_repositories", str(auto_create_repositories)
        )
    if "@" not in config.notification_endpoint:
        config.notification_channel = config.notification_endpoint
        config.notification_endpoint = (
            f"arn:{PARTITION}:lambda:{config.deployment_account_region}:"
            f"{deployment_account_id}:function:SendSlackNotification"
        )
    for item in (
        "cross_account_access_role",
        "notification_type",
        "notification_endpoint",
        "notification_channel",
    ):
        if getattr(config, item) is not None:
            deployment_account_parameter_store.put_parameter(
                (
                    "/notification_endpoint/main"
                    if item == "notification_channel"
                    else item
                ),
                str(getattr(config, item)),
            )
    _store_extension_parameters(deployment_account_parameter_store, config)

    return deployment_account_role


def _store_extension_parameters(parameter_store, config):
    if not hasattr(config, "extensions"):
        return

    for extension, attributes in config.extensions.items():
        for attribute in attributes:
            parameter_store.put_parameter(
                f"/adf/extensions/{extension}/{attribute}",
                str(attributes[attribute]),
            )


<<<<<<< HEAD
def worker_thread(account_id, sts, config, s3, cache, updated_kms_bucket_dict):
=======
# pylint: disable=too-many-locals
def worker_thread(
    account_id,
    sts,
    config,
    s3,
    cache,
    updated_kms_bucket_dict
):
>>>>>>> 7a70a3ba
    """
    The Worker thread function that is created for each account
    in which CloudFormation create_stack is called
    """
    LOGGER.debug("%s - Starting new worker thread", account_id)

    organizations = Organizations(role=boto3, account_id=account_id)
    ou_id = organizations.get_parent_info().get("ou_parent_id")

    account_path = organizations.build_account_path(
        ou_id, [], cache  # Initial empty array to hold OU Path,
    )
    try:
        role = ensure_generic_account_can_be_setup(sts, config, account_id)

        # Regional base stacks can be updated after global
        all_regions = list(
            set([config.deployment_account_region] + config.target_regions)
        )
        for region in all_regions:
            # Ensuring the kms_arn and bucket_name on the target account is
            # up-to-date
            parameter_store = ParameterStore(region, role)
            parameter_store.put_parameter(
                "kms_arn",
                updated_kms_bucket_dict[region]["kms"],
            )
            parameter_store.put_parameter(
                "bucket_name",
                updated_kms_bucket_dict[region]["s3_regional_bucket"],
            )
            cloudformation = CloudFormation(
                region=region,
                deployment_account_region=config.deployment_account_region,
                role=role,
                wait=True,
                stack_name=None,
                s3=s3,
                s3_key_path="adf-bootstrap/" + account_path,
                account_id=account_id,
            )
            try:
                cloudformation.create_stack()
                if region == config.deployment_account_region:
                    cloudformation.create_iam_stack()
            except GenericAccountConfigureError as error:
                if "Unable to fetch parameters" in str(error):
                    LOGGER.error(
                        "%s - Failed to update its base stack due to missing "
                        "parameters (deployment_account_id or kms_arn), "
                        "ensure this account has been bootstrapped correctly "
                        "by being moved from the root into an Organizational "
                        "Unit within AWS Organizations.",
                        account_id,
                    )
                raise LookupError from error

    except GenericAccountConfigureError as generic_account_error:
        LOGGER.info(generic_account_error)
        return


def await_sfn_executions(sfn_client):
    _await_running_sfn_executions(
        sfn_client,
        ACCOUNT_MANAGEMENT_STATE_MACHINE_ARN,
        filter_lambda=lambda item: (
            item.get("name", "").find(CODEPIPELINE_EXECUTION_ID) > 0
        ),
        status_filter="RUNNING",
    )
    _await_running_sfn_executions(
        sfn_client,
        ACCOUNT_BOOTSTRAPPING_STATE_MACHINE_ARN,
        filter_lambda=None,
        status_filter="RUNNING",
    )
    if _sfn_execution_exists_with(
        sfn_client,
        ACCOUNT_MANAGEMENT_STATE_MACHINE_ARN,
        filter_lambda=lambda item: (
            item.get("name", "").find(CODEPIPELINE_EXECUTION_ID) > 0
            and item.get("status") in ["FAILED", "TIMED_OUT", "ABORTED"]
        ),
        status_filter=None,
    ):
        LOGGER.error(
            "Account Management State Machine encountered a failed, "
            "timed out, or aborted execution. Please look into this problem "
            "before retrying the bootstrap pipeline. You can navigate to: "
            "https://%s.console.aws.amazon.com/states/home?region=%s#/statemachines/view/%s",
            REGION_DEFAULT,
            REGION_DEFAULT,
            ACCOUNT_MANAGEMENT_STATE_MACHINE_ARN,
        )
        sys.exit(1)
    if _sfn_execution_exists_with(
        sfn_client,
        ACCOUNT_BOOTSTRAPPING_STATE_MACHINE_ARN,
        filter_lambda=lambda item: (
            (
                item.get("startDate", datetime.now()).timestamp()
                >= CODEBUILD_START_TIME_UNIXTS
            )
            and item.get("status") in ["FAILED", "TIMED_OUT", "ABORTED"]
        ),
        status_filter=None,
    ):
        LOGGER.error(
            "Account Bootstrapping State Machine encountered a failed, "
            "timed out, or aborted execution. Please look into this problem "
            "before retrying the bootstrap pipeline. You can navigate to: "
            "https://%(region)s.console.aws.amazon.com/states/home"
            "?region=%(region)s#/statemachines/view/%(sfn_arn)s",
            {
                "region": REGION_DEFAULT,
                "sfn_arn": ACCOUNT_BOOTSTRAPPING_STATE_MACHINE_ARN,
            },
        )
        sys.exit(2)


def _await_running_sfn_executions(
    sfn_client,
    sfn_arn,
    filter_lambda,
    status_filter,
):
    while _sfn_execution_exists_with(sfn_client, sfn_arn, filter_lambda, status_filter):
        LOGGER.info(
            "Waiting for 30 seconds for the executions of %s to finish.",
            sfn_arn,
        )
        time.sleep(30)


def _sfn_execution_exists_with(
    sfn_client,
    sfn_arn,
    filter_lambda,
    status_filter,
):
    request_params = {
        "stateMachineArn": sfn_arn,
    }
    if status_filter:
        request_params["statusFilter"] = status_filter

    paginator = sfn_client.get_paginator("list_executions")
    for page in paginator.paginate(**request_params):
        filtered = (
            list(filter(filter_lambda, page["executions"]))
            if filter_lambda
            else page["executions"]
        )
        if filtered:
            LOGGER.info(
                "Found %d state machine %s that %s running.",
                len(filtered),
                "executions" if len(filtered) > 1 else "execution",
                "are" if len(filtered) > 1 else "is",
            )
            return True

    return False


def main():  # pylint: disable=R0915
    LOGGER.info("ADF Version %s", ADF_VERSION)
    LOGGER.info("ADF Log Level is %s", ADF_LOG_LEVEL)

    await_sfn_executions(boto3.client("stepfunctions"))

    if os.getenv("ENABLED_V2_ORG_POLICY", "False").lower() == "true":
        LOGGER.info("Using new organization policy")
        policies = OrgPolicyV2()
    else:
        policies = OrganizationPolicy()
    config = Config()

    try:
        parameter_store = ParameterStore(REGION_DEFAULT, boto3)
        deployment_account_id = parameter_store.fetch_parameter("deployment_account_id")
        organizations = Organizations(role=boto3, account_id=deployment_account_id)
        policies.apply(organizations, parameter_store, config.config)
        sts = STS()
        deployment_account_role = prepare_deployment_account(
            sts=sts, deployment_account_id=deployment_account_id, config=config
        )

        cache = Cache()
        ou_id = organizations.get_parent_info().get("ou_parent_id")
        account_path = organizations.build_account_path(
            ou_id=ou_id, account_path=[], cache=cache
        )
        s3 = S3(region=REGION_DEFAULT, bucket=S3_BUCKET_NAME)

        kms_and_bucket_dict = {}
        # First Setup/Update the Deployment Account in all regions (KMS Key and
        # S3 Bucket + Parameter Store values)
        regions_to_enable = list(
            set([config.deployment_account_region] + config.target_regions)
        )
        for region in regions_to_enable:
            cloudformation = CloudFormation(
                region=region,
                deployment_account_region=config.deployment_account_region,
                role=deployment_account_role,
                wait=True,
                stack_name=None,
                s3=s3,
                s3_key_path="adf-bootstrap/" + account_path,
                account_id=deployment_account_id,
            )
            cloudformation.create_stack()
            update_deployment_account_output_parameters(
                deployment_account_region=config.deployment_account_region,
                region=region,
                kms_and_bucket_dict=kms_and_bucket_dict,
                deployment_account_role=deployment_account_role,
                cloudformation=cloudformation,
            )
            if region == config.deployment_account_region:
                cloudformation.create_iam_stack()

        # Updating the stack on the management account in deployment region
        cloudformation = CloudFormation(
            region=config.deployment_account_region,
            deployment_account_region=config.deployment_account_region,
            role=boto3,
            wait=True,
            stack_name=None,
            s3=s3,
            s3_key_path="adf-build",
            account_id=ACCOUNT_ID,
        )
        cloudformation.create_stack()
        threads = []
        account_ids = [
            account_id["Id"]
            for account_id in organizations.get_accounts(
                protected_ou_ids=config.config.get("protected"),
                include_root=False,
            )
        ]
        non_deployment_account_ids = [
            account for account in account_ids if account != deployment_account_id
        ]
        for account_id in non_deployment_account_ids:
            thread = PropagatingThread(
                target=worker_thread,
                args=(account_id, sts, config, s3, cache, kms_and_bucket_dict),
            )
            thread.start()
            threads.append(thread)

        for thread in threads:
            thread.join()

        LOGGER.info("Executing Step Function on Deployment Account")
        step_functions = StepFunctions(
            role=deployment_account_role,
            deployment_account_id=deployment_account_id,
            deployment_account_region=config.deployment_account_region,
            regions=config.target_regions,
            account_ids=account_ids,
            update_pipelines_only=0,
        )

        step_functions.execute_statemachine()
    except ParameterNotFoundError:
        LOGGER.info(
            "A Deployment Account is ready to be bootstrapped! "
            "The Account provisioner will now kick into action, "
            "be sure to check out its progress in AWS Step Functions "
            "in this account."
        )
        return


if __name__ == "__main__":
    main()<|MERGE_RESOLUTION|>--- conflicted
+++ resolved
@@ -199,19 +199,8 @@
             )
 
 
-<<<<<<< HEAD
+# pylint: disable=too-many-locals
 def worker_thread(account_id, sts, config, s3, cache, updated_kms_bucket_dict):
-=======
-# pylint: disable=too-many-locals
-def worker_thread(
-    account_id,
-    sts,
-    config,
-    s3,
-    cache,
-    updated_kms_bucket_dict
-):
->>>>>>> 7a70a3ba
     """
     The Worker thread function that is created for each account
     in which CloudFormation create_stack is called
