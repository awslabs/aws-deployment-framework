# Copyright Amazon.com Inc. or its affiliates.
# SPDX-License-Identifier: MIT-0

"""
Main entry point for main.py execution which
is executed from within AWS CodeBuild in the management account
"""

import os
import sys
import time
from math import floor
from datetime import datetime, timezone
from thread import PropagatingThread

import boto3

from logger import configure_logger
from cache import Cache
from cloudformation import CloudFormation
from parameter_store import ParameterStore
from organizations import Organizations
from stepfunctions import StepFunctions
from errors import GenericAccountConfigureError, ParameterNotFoundError, Error
from sts import STS
from s3 import S3
from partition import get_partition
from config import Config
from organization_policy_v2 import OrganizationPolicy as OrgPolicyV2
from organization_policy import OrganizationPolicy


S3_BUCKET_NAME = os.environ["S3_BUCKET"]
REGION_DEFAULT = os.environ["AWS_REGION"]
PARTITION = get_partition(REGION_DEFAULT)
MANAGEMENT_ACCOUNT_ID = os.environ["MANAGEMENT_ACCOUNT_ID"]
ADF_VERSION = os.environ["ADF_VERSION"]
ADF_LOG_LEVEL = os.environ["ADF_LOG_LEVEL"]
SHARED_MODULES_BUCKET_NAME = os.environ["SHARED_MODULES_BUCKET"]
CODEPIPELINE_EXECUTION_ID = os.environ.get("CODEPIPELINE_EXECUTION_ID")
CODEBUILD_START_TIME_UNIXTS = floor(
    int(
        # Returns the unix timestamp in milliseconds
        os.environ.get(
            "CODEBUILD_START_TIME",
            # Fall back to 10 minutes ago + convert Python timestamp from
            # seconds to milliseconds:
            floor(datetime.now(timezone.utc).timestamp() - (10 * 60)) * 1000,
        )
    )
    / 1000.0  # Convert milliseconds to seconds
)
ACCOUNT_MANAGEMENT_STATE_MACHINE_ARN = os.environ.get(
    "ACCOUNT_MANAGEMENT_STATE_MACHINE_ARN",
)
ACCOUNT_BOOTSTRAPPING_STATE_MACHINE_ARN = os.environ.get(
    "ACCOUNT_BOOTSTRAPPING_STATE_MACHINE_ARN"
)
<<<<<<< HEAD

ADF_DEFAULT_SCM_FALLBACK_BRANCH = 'master'
=======
ADF_DEFAULT_SCM_FALLBACK_BRANCH = 'main'
ADF_DEFAULT_DEPLOYMENT_MAPS_ALLOW_EMPTY_TARGET = 'disabled'
>>>>>>> 51f69365
ADF_DEFAULT_ORG_STAGE = "none"

LOGGER = configure_logger(__name__)


def ensure_generic_account_can_be_setup(sts, config, account_id):
    """
    If the target account has been configured returns the role to assume
    """
<<<<<<< HEAD
    try:
        return sts.assume_cross_account_role(
            f"arn:{PARTITION}:iam::{account_id}:role/"
            f"{config.cross_account_access_role}",
            "base_update",
        )
    except ClientError as error:
        raise GenericAccountConfigureError from error
=======
    return sts.assume_bootstrap_deployment_role(
        PARTITION,
        MANAGEMENT_ACCOUNT_ID,
        account_id,
        config.cross_account_access_role,
        'base_update',
    )
>>>>>>> 51f69365


def update_deployment_account_output_parameters(
    deployment_account_region,
    region,
    kms_and_bucket_dict,
    deployment_account_role,
    cloudformation,
):
    """
    Update parameters on the deployment account across target
    regions based on the output of CloudFormation base stacks
    in the deployment account.
    """
    deployment_account_parameter_store = ParameterStore(
        deployment_account_region, deployment_account_role
    )
    parameter_store = ParameterStore(region, deployment_account_role)
    outputs = cloudformation.get_stack_regional_outputs()
    kms_and_bucket_dict[region] = {}
    kms_and_bucket_dict[region]["kms"] = outputs["kms_arn"]
    kms_and_bucket_dict[region]["s3_regional_bucket"] = outputs["s3_regional_bucket"]
    for key, value in outputs.items():
        deployment_account_parameter_store.put_parameter(
<<<<<<< HEAD
            f"/cross_region/{key}/{region}", value
=======
            f"cross_region/{key}/{region}",
            value
        )
        parameter_store.put_parameter(
            f"cross_region/{key}/{region}",
            value
>>>>>>> 51f69365
        )
        parameter_store.put_parameter(f"/cross_region/{key}/{region}", value)

    return kms_and_bucket_dict


def prepare_deployment_account(sts, deployment_account_id, config):
    """
    Ensures configuration is up to date on the deployment account
    and returns the role that can be assumed by the management account
    to access the deployment account
    """
<<<<<<< HEAD
    deployment_account_role = sts.assume_cross_account_role(
        f"arn:{PARTITION}:iam::{deployment_account_id}:role/"
        f"{config.cross_account_access_role}",
        "master",
=======
    deployment_account_role = sts.assume_bootstrap_deployment_role(
        PARTITION,
        MANAGEMENT_ACCOUNT_ID,
        deployment_account_id,
        config.cross_account_access_role,
        'management',
>>>>>>> 51f69365
    )
    for region in config.sorted_regions():
        deployment_account_parameter_store = ParameterStore(
            region, deployment_account_role
        )
        deployment_account_parameter_store.put_parameter(
<<<<<<< HEAD
            "organization_id", os.environ["ORGANIZATION_ID"]
=======
            'adf_version',
            ADF_VERSION,
        )
        deployment_account_parameter_store.put_parameter(
            'adf_log_level',
            ADF_LOG_LEVEL,
        )
        deployment_account_parameter_store.put_parameter(
            'cross_account_access_role',
            config.cross_account_access_role,
        )
        deployment_account_parameter_store.put_parameter(
            'shared_modules_bucket',
            SHARED_MODULES_BUCKET_NAME,
        )
        deployment_account_parameter_store.put_parameter(
            'bootstrap_templates_bucket',
            S3_BUCKET_NAME,
        )
        deployment_account_parameter_store.put_parameter(
            'deployment_account_id',
            deployment_account_id,
        )
        deployment_account_parameter_store.put_parameter(
            'management_account_id',
            MANAGEMENT_ACCOUNT_ID,
        )
        deployment_account_parameter_store.put_parameter(
            'organization_id',
            os.environ["ORGANIZATION_ID"],
>>>>>>> 51f69365
        )
        _store_extension_parameters(deployment_account_parameter_store, config)

    # In main deployment region only:
    deployment_account_parameter_store = ParameterStore(
        config.deployment_account_region, deployment_account_role
    )
<<<<<<< HEAD
    deployment_account_parameter_store.put_parameter("adf_version", ADF_VERSION)
    deployment_account_parameter_store.put_parameter("adf_log_level", ADF_LOG_LEVEL)
    deployment_account_parameter_store.put_parameter(
        "deployment_account_bucket", DEPLOYMENT_ACCOUNT_S3_BUCKET_NAME
    )
    deployment_account_parameter_store.put_parameter(
        "default_scm_branch",
        config.config.get("scm", {}).get(
            "default-scm-branch",
            ADF_DEFAULT_SCM_FALLBACK_BRANCH,
        ),
    )
    auto_create_repositories = config.config.get("scm", {}).get(
        "auto-create-repositories"
=======
    auto_create_repositories = config.config.get(
        'scm', {}).get('auto-create-repositories')
    if auto_create_repositories is not None:
        deployment_account_parameter_store.put_parameter(
            'scm/auto_create_repositories', str(auto_create_repositories)
        )
    deployment_account_parameter_store.put_parameter(
        'scm/default_scm_branch',
        (
            config.config
            .get('scm', {})
            .get('default-scm-branch', ADF_DEFAULT_SCM_FALLBACK_BRANCH)
        )
    )
    deployment_account_parameter_store.put_parameter(
        'scm/default_scm_codecommit_account_id',
        (
            config.config
            .get('scm', {})
            .get('default-scm-codecommit-account-id', deployment_account_id)
        )
    )
    deployment_account_parameter_store.put_parameter(
        'deployment_maps/allow_empty_target',
        config.config.get('deployment-maps', {}).get(
            'allow-empty-target',
            ADF_DEFAULT_DEPLOYMENT_MAPS_ALLOW_EMPTY_TARGET,
        )
>>>>>>> 51f69365
    )
    deployment_account_parameter_store.put_parameter(
        'org/stage',
        config.config.get('org', {}).get(
            'stage',
            ADF_DEFAULT_ORG_STAGE,
        )
    )
<<<<<<< HEAD
    auto_create_repositories = config.config.get(
        'scm', {}).get('auto-create-repositories')
    
    if auto_create_repositories is not None:
        deployment_account_parameter_store.put_parameter(
            "auto_create_repositories", str(auto_create_repositories)
        )
    if "@" not in config.notification_endpoint:
=======
    if '@' not in config.notification_endpoint:
>>>>>>> 51f69365
        config.notification_channel = config.notification_endpoint
        config.notification_endpoint = (
            f"arn:{PARTITION}:lambda:{config.deployment_account_region}:"
            f"{deployment_account_id}:function:SendSlackNotification"
        )
    for item in (
<<<<<<< HEAD
        "cross_account_access_role",
        "notification_type",
        "notification_endpoint",
        "notification_channel",
=======
            'notification_type',
            'notification_endpoint',
            'notification_channel'
>>>>>>> 51f69365
    ):
        if getattr(config, item) is not None:
            deployment_account_parameter_store.put_parameter(
                (
<<<<<<< HEAD
                    "/notification_endpoint/main"
                    if item == "notification_channel"
=======
                    'notification_endpoint/main'
                    if item == 'notification_channel'
>>>>>>> 51f69365
                    else item
                ),
                str(getattr(config, item)),
            )

    return deployment_account_role


def _store_extension_parameters(parameter_store, config):
    if not hasattr(config, "extensions"):
        return

    for extension, attributes in config.extensions.items():
        for attribute in attributes:
            parameter_store.put_parameter(
                f"extensions/{extension}/{attribute}",
                str(attributes[attribute]),
            )


# pylint: disable=too-many-locals
<<<<<<< HEAD
def worker_thread(account_id, sts, config, s3, cache, updated_kms_bucket_dict):
=======
def worker_thread(
    account_id,
    deployment_account_id,
    sts,
    config,
    s3,
    cache,
    updated_kms_bucket_dict,
):
>>>>>>> 51f69365
    """
    The Worker thread function that is created for each account
    in which CloudFormation create_stack is called
    """
    LOGGER.debug("%s - Starting new worker thread", account_id)

    organizations = Organizations(role=boto3, account_id=account_id)
    ou_id = organizations.get_parent_info().get("ou_parent_id")

    account_path = organizations.build_account_path(
        ou_id, [], cache  # Initial empty array to hold OU Path,
    )
    try:
        role = ensure_generic_account_can_be_setup(sts, config, account_id)

        # Regional base stacks can be updated after global
<<<<<<< HEAD
        all_regions = list(
            set([config.deployment_account_region] + config.target_regions)
        )
        for region in all_regions:
            # Ensuring the kms_arn and bucket_name on the target account is
            # up-to-date
            parameter_store = ParameterStore(region, role)
            parameter_store.put_parameter(
                "kms_arn",
                updated_kms_bucket_dict[region]["kms"],
=======
        for region in config.sorted_regions():
            # Ensuring the kms_arn, bucket_name, and other important properties
            # are available on the target account.
            parameter_store = ParameterStore(region, role)
            parameter_store.put_parameter(
                'deployment_account_id',
                deployment_account_id,
            )
            parameter_store.put_parameter(
                'kms_arn',
                updated_kms_bucket_dict[region]['kms'],
>>>>>>> 51f69365
            )
            parameter_store.put_parameter(
                "bucket_name",
                updated_kms_bucket_dict[region]["s3_regional_bucket"],
            )
            if region == config.deployment_account_region:
                parameter_store.put_parameter(
                    'management_account_id',
                    MANAGEMENT_ACCOUNT_ID,
                )
                parameter_store.put_parameter(
                    'bootstrap_templates_bucket',
                    S3_BUCKET_NAME,
                )

            # Ensuring the stage parameter on the target account is up-to-date
            parameter_store.put_parameter(
                'org/stage',
                config.config.get('org', {}).get(
                    'stage',
                    ADF_DEFAULT_ORG_STAGE,
                )
            )
            cloudformation = CloudFormation(
                region=region,
                deployment_account_region=config.deployment_account_region,
                role=role,
                wait=True,
                stack_name=None,
                s3=s3,
                s3_key_path="adf-bootstrap/" + account_path,
                account_id=account_id,
            )
            try:
                cloudformation.delete_deprecated_base_stacks()
                cloudformation.create_stack()
                if region == config.deployment_account_region:
                    cloudformation.create_iam_stack()
            except GenericAccountConfigureError as error:
                if "Unable to fetch parameters" in str(error):
                    LOGGER.error(
                        "%s - Failed to update its base stack due to missing "
                        "parameters (deployment_account_id or kms_arn), "
                        "ensure this account has been bootstrapped correctly "
                        "by being moved from the root into an Organizational "
                        "Unit within AWS Organizations.",
                        account_id,
                    )
                raise LookupError from error

    except Error as error:
        LOGGER.exception("%s - worker thread failed: %s", account_id, error)
        raise

    LOGGER.debug("%s - worker thread finished successfully", account_id)


def await_sfn_executions(sfn_client):
    _await_running_sfn_executions(
        sfn_client,
        ACCOUNT_MANAGEMENT_STATE_MACHINE_ARN,
        filter_lambda=lambda item: (
            item.get("name", "").find(CODEPIPELINE_EXECUTION_ID) > 0
        ),
        status_filter="RUNNING",
    )
    _await_running_sfn_executions(
        sfn_client,
        ACCOUNT_BOOTSTRAPPING_STATE_MACHINE_ARN,
        filter_lambda=None,
        status_filter="RUNNING",
    )
    if _sfn_execution_exists_with(
        sfn_client,
        ACCOUNT_MANAGEMENT_STATE_MACHINE_ARN,
        filter_lambda=lambda item: (
            item.get("name", "").find(CODEPIPELINE_EXECUTION_ID) > 0
            and item.get("status") in ["FAILED", "TIMED_OUT", "ABORTED"]
        ),
        status_filter=None,
    ):
        LOGGER.error(
            "Account Management State Machine encountered a failed, "
            "timed out, or aborted execution. Please look into this problem "
            "before retrying the bootstrap pipeline. You can navigate to: "
            "https://%s.console.aws.amazon.com/states/home"
            "?region=%s#/statemachines/view/%s ",
            REGION_DEFAULT,
            REGION_DEFAULT,
            ACCOUNT_MANAGEMENT_STATE_MACHINE_ARN,
        )
        LOGGER.warning(
            "Please note: If you resolved the error, but still run into this "
            "warning, make sure you release a change on the pipeline (by "
            "clicking the orange \"Release Change\" button. "
            "The pipeline checks for failed executions of the state machine "
            "that were triggered by this pipeline execution. Only a new "
            "pipeline execution updates the identified that it uses to track "
            "the state machine's progress.",
        )
        sys.exit(1)
    if _sfn_execution_exists_with(
        sfn_client,
        ACCOUNT_BOOTSTRAPPING_STATE_MACHINE_ARN,
        filter_lambda=lambda item: (
            (
<<<<<<< HEAD
                item.get("startDate", datetime.now()).timestamp()
=======
                item.get('startDate', datetime.now(timezone.utc)).timestamp()
>>>>>>> 51f69365
                >= CODEBUILD_START_TIME_UNIXTS
            )
            and item.get("status") in ["FAILED", "TIMED_OUT", "ABORTED"]
        ),
        status_filter=None,
    ):
        LOGGER.error(
            "Account Bootstrapping State Machine encountered a failed, "
            "timed out, or aborted execution. Please look into this problem "
            "before retrying the bootstrap pipeline. You can navigate to: "
            "https://%(region)s.console.aws.amazon.com/states/home"
            "?region=%(region)s#/statemachines/view/%(sfn_arn)s",
            {
                "region": REGION_DEFAULT,
                "sfn_arn": ACCOUNT_BOOTSTRAPPING_STATE_MACHINE_ARN,
            },
        )
        sys.exit(2)


def _await_running_sfn_executions(
    sfn_client,
    sfn_arn,
    filter_lambda,
    status_filter,
):
    while _sfn_execution_exists_with(sfn_client, sfn_arn, filter_lambda, status_filter):
        LOGGER.info(
            "Waiting for 30 seconds for the executions of %s to finish.",
            sfn_arn,
        )
        time.sleep(30)


def _sfn_execution_exists_with(
    sfn_client,
    sfn_arn,
    filter_lambda,
    status_filter,
):
    request_params = {
        "stateMachineArn": sfn_arn,
    }
    if status_filter:
        request_params["statusFilter"] = status_filter

    paginator = sfn_client.get_paginator("list_executions")
    for page in paginator.paginate(**request_params):
        filtered = (
            list(filter(filter_lambda, page["executions"]))
            if filter_lambda
            else page["executions"]
        )
        if filtered:
            LOGGER.info(
                "Found %d state machine %s that %s running.",
                len(filtered),
                "executions" if len(filtered) > 1 else "execution",
                "are" if len(filtered) > 1 else "is",
            )
            return True

    return False


def main():  # pylint: disable=R0915
    LOGGER.info("ADF Version %s", ADF_VERSION)
    LOGGER.info("ADF Log Level is %s", ADF_LOG_LEVEL)

    await_sfn_executions(boto3.client("stepfunctions"))

    if os.getenv("ENABLED_V2_ORG_POLICY", "False").lower() == "true":
        LOGGER.info("Using new organization policy")
        policies = OrgPolicyV2()
    else:
        policies = OrganizationPolicy()
    config = Config()

    try:
        parameter_store = ParameterStore(REGION_DEFAULT, boto3)
        deployment_account_id = parameter_store.fetch_parameter("deployment_account_id")
        organizations = Organizations(role=boto3, account_id=deployment_account_id)
        policies.apply(organizations, parameter_store, config.config)
        sts = STS()
        deployment_account_role = prepare_deployment_account(
            sts=sts, deployment_account_id=deployment_account_id, config=config
        )

        cache = Cache()
        ou_id = organizations.get_parent_info().get("ou_parent_id")
        account_path = organizations.build_account_path(
            ou_id=ou_id, account_path=[], cache=cache
        )
        s3 = S3(region=REGION_DEFAULT, bucket=S3_BUCKET_NAME)

        kms_and_bucket_dict = {}
        # First Setup/Update the Deployment Account in all regions (KMS Key and
        # S3 Bucket + Parameter Store values)
<<<<<<< HEAD
        regions_to_enable = list(
            set([config.deployment_account_region] + config.target_regions)
        )
        for region in regions_to_enable:
=======
        for region in config.sorted_regions():
>>>>>>> 51f69365
            cloudformation = CloudFormation(
                region=region,
                deployment_account_region=config.deployment_account_region,
                role=deployment_account_role,
                wait=True,
                stack_name=None,
                s3=s3,
                s3_key_path="adf-bootstrap/" + account_path,
                account_id=deployment_account_id,
            )
            cloudformation.delete_deprecated_base_stacks()
            cloudformation.create_stack()
            update_deployment_account_output_parameters(
                deployment_account_region=config.deployment_account_region,
                region=region,
                kms_and_bucket_dict=kms_and_bucket_dict,
                deployment_account_role=deployment_account_role,
                cloudformation=cloudformation,
            )
            if region == config.deployment_account_region:
                cloudformation.create_iam_stack()

<<<<<<< HEAD
        # Updating the stack on the management account in deployment region
        cloudformation = CloudFormation(
            region=config.deployment_account_region,
            deployment_account_region=config.deployment_account_region,
            role=boto3,
            wait=True,
            stack_name=None,
            s3=s3,
            s3_key_path="adf-build",
            account_id=ACCOUNT_ID,
        )
        cloudformation.create_stack()
=======
>>>>>>> 51f69365
        threads = []
        account_ids = [
            account_id["Id"]
            for account_id in organizations.get_accounts(
                protected_ou_ids=config.config.get("protected"),
                include_root=False,
            )
        ]
<<<<<<< HEAD
        non_deployment_account_ids = [
            account for account in account_ids if account != deployment_account_id
        ]
        for account_id in non_deployment_account_ids:
            thread = PropagatingThread(
                target=worker_thread,
                args=(account_id, sts, config, s3, cache, kms_and_bucket_dict),
            )
=======
        non_deployment_account_ids = sorted([
            account for account in account_ids
            if account != deployment_account_id
        ])
        for account_id in non_deployment_account_ids:
            thread = PropagatingThread(target=worker_thread, args=(
                account_id,
                deployment_account_id,
                sts,
                config,
                s3,
                cache,
                kms_and_bucket_dict
            ))
>>>>>>> 51f69365
            thread.start()
            threads.append(thread)

        for thread in threads:
            thread.join()

        LOGGER.info("Executing Step Function on Deployment Account")
        step_functions = StepFunctions(
            role=deployment_account_role,
            deployment_account_id=deployment_account_id,
            deployment_account_region=config.deployment_account_region,
            regions=config.target_regions,
            account_ids=account_ids,
            update_pipelines_only=0,
        )

        step_functions.execute_statemachine()
    except ParameterNotFoundError:
        LOGGER.info(
            "A Deployment Account is ready to be bootstrapped! "
            "The Account provisioner will now kick into action, "
            "be sure to check out its progress in AWS Step Functions "
            "in this account."
        )
        return


if __name__ == "__main__":
    main()<|MERGE_RESOLUTION|>--- conflicted
+++ resolved
@@ -56,13 +56,8 @@
 ACCOUNT_BOOTSTRAPPING_STATE_MACHINE_ARN = os.environ.get(
     "ACCOUNT_BOOTSTRAPPING_STATE_MACHINE_ARN"
 )
-<<<<<<< HEAD
-
-ADF_DEFAULT_SCM_FALLBACK_BRANCH = 'master'
-=======
 ADF_DEFAULT_SCM_FALLBACK_BRANCH = 'main'
 ADF_DEFAULT_DEPLOYMENT_MAPS_ALLOW_EMPTY_TARGET = 'disabled'
->>>>>>> 51f69365
 ADF_DEFAULT_ORG_STAGE = "none"
 
 LOGGER = configure_logger(__name__)
@@ -72,24 +67,16 @@
     """
     If the target account has been configured returns the role to assume
     """
-<<<<<<< HEAD
     try:
-        return sts.assume_cross_account_role(
-            f"arn:{PARTITION}:iam::{account_id}:role/"
-            f"{config.cross_account_access_role}",
-            "base_update",
-        )
-    except ClientError as error:
-        raise GenericAccountConfigureError from error
-=======
-    return sts.assume_bootstrap_deployment_role(
+      return sts.assume_bootstrap_deployment_role(
         PARTITION,
         MANAGEMENT_ACCOUNT_ID,
         account_id,
         config.cross_account_access_role,
         'base_update',
     )
->>>>>>> 51f69365
+    except ClientError as error:
+        raise GenericAccountConfigureError from error
 
 
 def update_deployment_account_output_parameters(
@@ -114,16 +101,12 @@
     kms_and_bucket_dict[region]["s3_regional_bucket"] = outputs["s3_regional_bucket"]
     for key, value in outputs.items():
         deployment_account_parameter_store.put_parameter(
-<<<<<<< HEAD
-            f"/cross_region/{key}/{region}", value
-=======
             f"cross_region/{key}/{region}",
             value
         )
         parameter_store.put_parameter(
             f"cross_region/{key}/{region}",
             value
->>>>>>> 51f69365
         )
         parameter_store.put_parameter(f"/cross_region/{key}/{region}", value)
 
@@ -136,28 +119,18 @@
     and returns the role that can be assumed by the management account
     to access the deployment account
     """
-<<<<<<< HEAD
-    deployment_account_role = sts.assume_cross_account_role(
-        f"arn:{PARTITION}:iam::{deployment_account_id}:role/"
-        f"{config.cross_account_access_role}",
-        "master",
-=======
     deployment_account_role = sts.assume_bootstrap_deployment_role(
         PARTITION,
         MANAGEMENT_ACCOUNT_ID,
         deployment_account_id,
         config.cross_account_access_role,
         'management',
->>>>>>> 51f69365
     )
     for region in config.sorted_regions():
         deployment_account_parameter_store = ParameterStore(
             region, deployment_account_role
         )
         deployment_account_parameter_store.put_parameter(
-<<<<<<< HEAD
-            "organization_id", os.environ["ORGANIZATION_ID"]
-=======
             'adf_version',
             ADF_VERSION,
         )
@@ -188,7 +161,6 @@
         deployment_account_parameter_store.put_parameter(
             'organization_id',
             os.environ["ORGANIZATION_ID"],
->>>>>>> 51f69365
         )
         _store_extension_parameters(deployment_account_parameter_store, config)
 
@@ -196,22 +168,6 @@
     deployment_account_parameter_store = ParameterStore(
         config.deployment_account_region, deployment_account_role
     )
-<<<<<<< HEAD
-    deployment_account_parameter_store.put_parameter("adf_version", ADF_VERSION)
-    deployment_account_parameter_store.put_parameter("adf_log_level", ADF_LOG_LEVEL)
-    deployment_account_parameter_store.put_parameter(
-        "deployment_account_bucket", DEPLOYMENT_ACCOUNT_S3_BUCKET_NAME
-    )
-    deployment_account_parameter_store.put_parameter(
-        "default_scm_branch",
-        config.config.get("scm", {}).get(
-            "default-scm-branch",
-            ADF_DEFAULT_SCM_FALLBACK_BRANCH,
-        ),
-    )
-    auto_create_repositories = config.config.get("scm", {}).get(
-        "auto-create-repositories"
-=======
     auto_create_repositories = config.config.get(
         'scm', {}).get('auto-create-repositories')
     if auto_create_repositories is not None:
@@ -240,7 +196,6 @@
             'allow-empty-target',
             ADF_DEFAULT_DEPLOYMENT_MAPS_ALLOW_EMPTY_TARGET,
         )
->>>>>>> 51f69365
     )
     deployment_account_parameter_store.put_parameter(
         'org/stage',
@@ -249,7 +204,6 @@
             ADF_DEFAULT_ORG_STAGE,
         )
     )
-<<<<<<< HEAD
     auto_create_repositories = config.config.get(
         'scm', {}).get('auto-create-repositories')
     
@@ -258,36 +212,21 @@
             "auto_create_repositories", str(auto_create_repositories)
         )
     if "@" not in config.notification_endpoint:
-=======
-    if '@' not in config.notification_endpoint:
->>>>>>> 51f69365
         config.notification_channel = config.notification_endpoint
         config.notification_endpoint = (
             f"arn:{PARTITION}:lambda:{config.deployment_account_region}:"
             f"{deployment_account_id}:function:SendSlackNotification"
         )
     for item in (
-<<<<<<< HEAD
-        "cross_account_access_role",
-        "notification_type",
-        "notification_endpoint",
-        "notification_channel",
-=======
             'notification_type',
             'notification_endpoint',
             'notification_channel'
->>>>>>> 51f69365
     ):
         if getattr(config, item) is not None:
             deployment_account_parameter_store.put_parameter(
                 (
-<<<<<<< HEAD
-                    "/notification_endpoint/main"
-                    if item == "notification_channel"
-=======
                     'notification_endpoint/main'
                     if item == 'notification_channel'
->>>>>>> 51f69365
                     else item
                 ),
                 str(getattr(config, item)),
@@ -309,9 +248,6 @@
 
 
 # pylint: disable=too-many-locals
-<<<<<<< HEAD
-def worker_thread(account_id, sts, config, s3, cache, updated_kms_bucket_dict):
-=======
 def worker_thread(
     account_id,
     deployment_account_id,
@@ -321,7 +257,6 @@
     cache,
     updated_kms_bucket_dict,
 ):
->>>>>>> 51f69365
     """
     The Worker thread function that is created for each account
     in which CloudFormation create_stack is called
@@ -338,18 +273,6 @@
         role = ensure_generic_account_can_be_setup(sts, config, account_id)
 
         # Regional base stacks can be updated after global
-<<<<<<< HEAD
-        all_regions = list(
-            set([config.deployment_account_region] + config.target_regions)
-        )
-        for region in all_regions:
-            # Ensuring the kms_arn and bucket_name on the target account is
-            # up-to-date
-            parameter_store = ParameterStore(region, role)
-            parameter_store.put_parameter(
-                "kms_arn",
-                updated_kms_bucket_dict[region]["kms"],
-=======
         for region in config.sorted_regions():
             # Ensuring the kms_arn, bucket_name, and other important properties
             # are available on the target account.
@@ -361,7 +284,6 @@
             parameter_store.put_parameter(
                 'kms_arn',
                 updated_kms_bucket_dict[region]['kms'],
->>>>>>> 51f69365
             )
             parameter_store.put_parameter(
                 "bucket_name",
@@ -468,11 +390,7 @@
         ACCOUNT_BOOTSTRAPPING_STATE_MACHINE_ARN,
         filter_lambda=lambda item: (
             (
-<<<<<<< HEAD
-                item.get("startDate", datetime.now()).timestamp()
-=======
                 item.get('startDate', datetime.now(timezone.utc)).timestamp()
->>>>>>> 51f69365
                 >= CODEBUILD_START_TIME_UNIXTS
             )
             and item.get("status") in ["FAILED", "TIMED_OUT", "ABORTED"]
@@ -571,14 +489,7 @@
         kms_and_bucket_dict = {}
         # First Setup/Update the Deployment Account in all regions (KMS Key and
         # S3 Bucket + Parameter Store values)
-<<<<<<< HEAD
-        regions_to_enable = list(
-            set([config.deployment_account_region] + config.target_regions)
-        )
-        for region in regions_to_enable:
-=======
         for region in config.sorted_regions():
->>>>>>> 51f69365
             cloudformation = CloudFormation(
                 region=region,
                 deployment_account_region=config.deployment_account_region,
@@ -601,21 +512,6 @@
             if region == config.deployment_account_region:
                 cloudformation.create_iam_stack()
 
-<<<<<<< HEAD
-        # Updating the stack on the management account in deployment region
-        cloudformation = CloudFormation(
-            region=config.deployment_account_region,
-            deployment_account_region=config.deployment_account_region,
-            role=boto3,
-            wait=True,
-            stack_name=None,
-            s3=s3,
-            s3_key_path="adf-build",
-            account_id=ACCOUNT_ID,
-        )
-        cloudformation.create_stack()
-=======
->>>>>>> 51f69365
         threads = []
         account_ids = [
             account_id["Id"]
@@ -624,16 +520,6 @@
                 include_root=False,
             )
         ]
-<<<<<<< HEAD
-        non_deployment_account_ids = [
-            account for account in account_ids if account != deployment_account_id
-        ]
-        for account_id in non_deployment_account_ids:
-            thread = PropagatingThread(
-                target=worker_thread,
-                args=(account_id, sts, config, s3, cache, kms_and_bucket_dict),
-            )
-=======
         non_deployment_account_ids = sorted([
             account for account in account_ids
             if account != deployment_account_id
@@ -648,7 +534,6 @@
                 cache,
                 kms_and_bucket_dict
             ))
->>>>>>> 51f69365
             thread.start()
             threads.append(thread)
 
