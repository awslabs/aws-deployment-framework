--- conflicted
+++ resolved
@@ -14,18 +14,11 @@
     - name: to-root
       action: safe  # Can be safe or remove-base (see docs)
   scp:
-<<<<<<< HEAD
-    keep-default-scp: enabled  # determines if the default AWSFullAccess SCP stays attached to all OU's
-  scm: # Source control management
-    auto-create-repositories: enabled # if true and using codecommit as source the repository will be automatically created
-    default-scm-branch: master        # allow to specify custom default branch if a pipeline specific configuration is not provided. If the parameter is not specified it defaults to the "master" branch.
-
-extensions: 
-  terraform:
-    enabled: False # if true resources needed to run terraform template will be deployed
-=======
     keep-default-scp: enabled  # Determines if the default AWSFullAccess SCP stays attached to all OU's
   scm:  # Source control management
   auto-create-repositories: enabled  # If true and using CodeCommit as source, the repository will be automatically created
     default-scm-branch: master       # The default branch is used when the pipeline does not specify a specific branch. If this parameter is not specified, it defaults to the "master" branch.
->>>>>>> 6cabcf7d
+
+extensions: 
+  terraform:
+    enabled: False # if true resources needed to run terraform template will be deployed