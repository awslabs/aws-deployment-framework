--- conflicted
+++ resolved
@@ -27,11 +27,8 @@
   scm:
     auto-create-repositories: enabled
     default-scm-branch: main
-<<<<<<< HEAD
     # Optional:
     # default-scm-codecommit-account-id: "123456789012"
-=======
   #org:
     # Optional: Use this variable to define the AWS Organization in case of staged multi-organization ADF deployments
     #stage: dev
->>>>>>> d8087374
