version: 0.2

env:
  variables:
    TERRAFORM_VERSION: "1.0.10" # Terraform version to use. ADF supports Terraform version v0.13.0 and later.
phases:
  install:
    commands:
      - aws s3 cp s3://$S3_BUCKET_NAME/adf-build/ adf-build/ --recursive --quiet
      - export PATH=$PATH:$(pwd)
<<<<<<< HEAD
      - bash adf-build/helpers/terraform/install_terraform.sh
      - pip install -r adf-build/requirements.txt -q
  build:
    commands:
      - python adf-build/generate_params.py
=======
      - bash scripts/terraform/install_terraform.sh
>>>>>>> add933ec

artifacts:
  files: "**/*"<|MERGE_RESOLUTION|>--- conflicted
+++ resolved
@@ -2,21 +2,18 @@
 
 env:
   variables:
-    TERRAFORM_VERSION: "1.0.10" # Terraform version to use. ADF supports Terraform version v0.13.0 and later.
+    # Terraform version to use. ADF supports Terraform version v0.13.0 and later.
+    TERRAFORM_VERSION: "1.0.10"
 phases:
   install:
     commands:
       - aws s3 cp s3://$S3_BUCKET_NAME/adf-build/ adf-build/ --recursive --quiet
       - export PATH=$PATH:$(pwd)
-<<<<<<< HEAD
       - bash adf-build/helpers/terraform/install_terraform.sh
       - pip install -r adf-build/requirements.txt -q
   build:
     commands:
       - python adf-build/generate_params.py
-=======
-      - bash scripts/terraform/install_terraform.sh
->>>>>>> add933ec
 
 artifacts:
   files: "**/*"